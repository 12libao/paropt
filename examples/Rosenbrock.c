#include "ParOpt.h"
#include "time.h"
/*
  The following is a simple implementation of a scalable Rosenbrock
  function with constraints that can be used to test the parallel
  optimizer. 
*/

class Rosenbrock : public ParOptProblem {
 public:
  Rosenbrock( MPI_Comm comm, int _nvars,
	      int _nwcon, int _nwstart, 
	      int _nw, int _nwskip ): 
  ParOptProblem(comm, _nvars, 2,
		_nwcon, 1){
    nwcon = _nwcon;
    nwstart = _nwstart;
    nw = _nw;
    nwskip = _nwskip;
    scale = 1.0;
  }

  // Set whether this is an inequality constraint
  int isSparseInequality(){ return 1; }
  int isDenseInequality(){ return 1; }
  int useLowerBounds(){ return 1; }
  int useUpperBounds(){ return 1; }

  // Get the variables/bounds
  void getVarsAndBounds( ParOptVec *xvec,
			 ParOptVec *lbvec, 
			 ParOptVec *ubvec ){
    double *x, *lb, *ub;
    xvec->getArray(&x);
    lbvec->getArray(&lb);
    ubvec->getArray(&ub);

    // Set the design variable bounds
    for ( int i = 0; i < nvars; i++ ){
      x[i] = -1.0 + i*0.01;
      lb[i] = -1.0;

      ub[i] = 1e20;
      if (i % 2 == 0){
	ub[i] = 0.5;
      }
    }
  }
  
  // Evaluate the objective and constraints
  // --------------------------------------
  int evalObjCon( ParOptVec *xvec, 
		  double *fobj, double *cons ){
    double obj = 0.0;
    double *x;
    xvec->getArray(&x);

    for ( int i = 0; i < nvars-1; i++ ){
      obj += ((1.0 - x[i])*(1.0 - x[i]) + 
	      100*(x[i+1] - x[i]*x[i])*(x[i+1] - x[i]*x[i]));
    }

    double con[2];
    con[0] = con[1] = 0.0;
    for ( int i = 0; i < nvars; i++ ){
      con[0] -= x[i]*x[i];
    }

    for ( int i = 0; i < nvars; i += 2 ){
      con[1] += x[i];
    }

    MPI_Allreduce(&obj, fobj, 1, MPI_DOUBLE, MPI_SUM, comm);
    MPI_Allreduce(con, cons, 2, MPI_DOUBLE, MPI_SUM, comm);

    int size; 
    MPI_Comm_size(comm, &size);
    cons[0] += 100*size*nvars;

    cons[0] *= scale;
    cons[1] *= scale;

    return 0;
  }
  
  // Evaluate the objective and constraint gradients
  // -----------------------------------------------
  int evalObjConGradient( ParOptVec *xvec,
			  ParOptVec *gvec, ParOptVec **Ac ){
    double *x, *g, *c;
    xvec->getArray(&x);
    gvec->getArray(&g);
    gvec->zeroEntries();

    for ( int i = 0; i < nvars-1; i++ ){
      g[i] += (-2.0*(1.0 - x[i]) + 
	       200*(x[i+1] - x[i]*x[i])*(-2.0*x[i]));
      g[i+1] += 200*(x[i+1] - x[i]*x[i]);
    }

    Ac[0]->getArray(&c);
    for ( int i = 0; i < nvars; i++ ){
      c[i] = -2.0*scale*x[i];
    }

    Ac[1]->getArray(&c);
    for ( int i = 0; i < nvars; i += 2 ){
      c[i] = scale;
    }

    return 0;
  }

  // Evaluate the product of the Hessian with the given vector
  // ---------------------------------------------------------
  int evalHvecProduct( ParOptVec *xvec,
		       double *z, ParOptVec *zwvec,
		       ParOptVec *pxvec, ParOptVec *hvec ){
    double *hvals;
    hvec->zeroEntries();
    hvec->getArray(&hvals);

    double *px, *x;
    xvec->getArray(&x);
    pxvec->getArray(&px);

    for ( int i = 0; i < nvars-1; i++ ){
      hvals[i] += (2.0*px[i] + 
		   200*(x[i+1] - x[i]*x[i])*(-2.0*px[i]) +
		   200*(px[i+1] - 2.0*x[i]*px[i])*(-2.0*x[i]));

      hvals[i+1] += 200*(px[i+1] - 2.0*x[i]*px[i]);
    }

    for ( int i = 0; i < nvars; i++ ){
      hvals[i] += 2.0*scale*z[0]*px[i];
    }
  }

  // Evaluate the sparse constraints
  // ------------------------
  void evalSparseCon( ParOptVec *x, ParOptVec *out ){
    double *xvals, *outvals; 
    x->getArray(&xvals);
    out->getArray(&outvals);
    
    for ( int i = 0, j = nwstart; i < nwcon; i++, j += nwskip ){
      outvals[i] = 1.0;
      for ( int k = 0; k < nw; k++, j++ ){
	outvals[i] -= xvals[j];
      }
    }
  }
  
  // Compute the Jacobian-vector product out = J(x)*px
  // --------------------------------------------------
  void addSparseJacobian( double alpha, ParOptVec *x,
			  ParOptVec *px, ParOptVec *out ){
    double *pxvals, *outvals; 
    px->getArray(&pxvals);
    out->getArray(&outvals);

    for ( int i = 0, j = nwstart; i < nwcon; i++, j += nwskip ){
      for ( int k = 0; k < nw; k++, j++ ){
	outvals[i] -= alpha*pxvals[j];
      }
    }
  }

  // Compute the transpose Jacobian-vector product out = J(x)^{T}*pzw
  // -----------------------------------------------------------------
  void addSparseJacobianTranspose( double alpha, ParOptVec *x,
				   ParOptVec *pzw, ParOptVec *out ){
    double *outvals, *pzwvals;
    out->getArray(&outvals);
    pzw->getArray(&pzwvals);
    for ( int i = 0, j = nwstart; i < nwcon; i++, j += nwskip ){
      for ( int k = 0; k < nw; k++, j++ ){
	outvals[j] -= alpha*pzwvals[i];
      }
    }
  }

  // Add the inner product of the constraints to the matrix such 
  // that A += J(x)*cvec*J(x)^{T} where cvec is a diagonal matrix
  // ------------------------------------------------------------
  void addSparseInnerProduct( double alpha, ParOptVec *x,
			      ParOptVec *cvec, double *A ){
    double *cvals;
    cvec->getArray(&cvals);

    for ( int i = 0, j = nwstart; i < nwcon; i++, j += nwskip ){
      for ( int k = 0; k < nw; k++, j++ ){
	A[i] += alpha*cvals[j];
      }
    }
  }

  int nwcon;
  int nwstart;
  int nw, nwskip;
  double scale;
};

int main( int argc, char* argv[] ){
  MPI_Init(&argc, &argv);

  // Allocate the Rosenbrock function
  int nvars = 100;
  int nwcon = 5, nw = 5;
  int nwstart = 1, nwskip = 1;  
  Rosenbrock * rosen = new Rosenbrock(MPI_COMM_WORLD, nvars-1, 
				      nwcon, nwstart, nw, nwskip);
  
  // Allocate the optimizer
  int max_lbfgs = 20;
  ParOpt * opt = new ParOpt(rosen, max_lbfgs);

  opt->setGMRESSusbspaceSize(30);
  opt->setNKSwitchTolerance(1e3);
  opt->setGMRESTolerances(1.0, 1e-30);
  opt->setUseHvecProduct(1);
  opt->setMajorIterStepCheck(20);
  opt->setMaxMajorIterations(1500);
  opt->checkGradients(1e-6);
<<<<<<< HEAD
  opt->setQNDiagonalFactor(1.0);
=======
  
  clock_t start = clock(), diff;
>>>>>>> fab0de6e
  opt->optimize();
  diff = clock() - start;
  double sec = diff *1000.0/ CLOCKS_PER_SEC;
  printf("Time taken %f seconds \n", sec/1000.0);


  delete rosen;
  delete opt;

  MPI_Finalize();
  return (0);
}
<|MERGE_RESOLUTION|>--- conflicted
+++ resolved
@@ -223,12 +223,9 @@
   opt->setMajorIterStepCheck(20);
   opt->setMaxMajorIterations(1500);
   opt->checkGradients(1e-6);
-<<<<<<< HEAD
   opt->setQNDiagonalFactor(1.0);
-=======
   
   clock_t start = clock(), diff;
->>>>>>> fab0de6e
   opt->optimize();
   diff = clock() - start;
   double sec = diff *1000.0/ CLOCKS_PER_SEC;
