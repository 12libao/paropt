#include <math.h>
#include <string.h>
#include "ParOpt.h"
#include "ParOptBlasLapack.h"

/*
  Copyright (c) 2014 Graeme Kennedy. All rights reserved
*/

/*
  The Parallel Optimizer constructor

  This function allocates and initializes the data that is required
  for parallel optimization. This includes initialization of the
  variables, allocation of the matrices and the BFGS approximate
  Hessian. This code also sets the default parameters for
  optimization. These parameters can be modified through member
  functions.

  The parameters are as follows:

  max_major_iters:        maximum major iterations
  init_starting_point:    (boolean) guess the initial multipliers
  write_output_freq:      the major iter frequency for output
  barrier_param:          the initial barrier parameter
  abs_res_tol:            the absolute residual stopping criterion 
  use_line_search:        (boolean) use/don't use the line search
  penalty_descent_frac:   parameter to ensure sufficient descent
  armijio_constant:       line search sufficient decrease parameter
  monotone_barrier_frac:  decrease the barrier by this fraction
  monotone_barrier_power: decrease the barrier by mu**power
  min_frac_to_boundary:   minimum fraction-to-boundary constant
  major_iter_step_check:  check the step at this major iteration
  hessian_reset_freq:     reset the Hessian at this frequency

  input:
  prob:      the optimization problem
  nwcon:     the number of weighting constraints
  nw:        the number of variables in each constraint
  max_lbfgs: the number of steps to store in the the l-BFGS
*/
ParOpt::ParOpt( ParOptProblem * _prob, int _nwcon, 
		int _nwstart, int _nw, int _nwskip,
		int max_lbfgs_subspace ){
  prob = _prob;

  // Record the communicator
  comm = prob->getMPIComm();
  opt_root = 0;

  // Get the number of variables/constraints
  prob->getProblemSizes(&nvars, &ncon);

  // Assign the values from the sparsity constraints
  nwcon = _nwcon;
  nwstart = _nwstart;
  nw = _nw;
  nwskip = _nwskip;
  if (nwskip < 0 || 
      (nwstart + nw*nwcon + nwskip*(nwcon-1) > nvars)){
    fprintf(stderr, "Weighted constraints are inconsistent\n");
    nwcon = 0;
    nw = 0;
  }

  // Calculate the total number of variable across all processors
  MPI_Allreduce(&nvars, &nvars_total, 1, MPI_INT, MPI_SUM, comm);

  // Allocate the quasi-Newton LBFGS approximation
  qn = new LBFGS(comm, nvars, max_lbfgs_subspace);

  // Set the values of the variables/bounds
  x = new ParOptVec(comm, nvars);
  lb = new ParOptVec(comm, nvars);
  ub = new ParOptVec(comm, nvars);
  prob->getVarsAndBounds(x, lb, ub);

  // Check the design variables and bounds, move things that 
  // don't make sense and print some warnings
  double *xvals, *lbvals, *ubvals;
  x->getArray(&xvals);
  lb->getArray(&lbvals);
  ub->getArray(&ubvals);

  // Check the variable values to see if they are reasonable
  double rel_bound = 1e-3;
  int check_flag = 0;
  for ( int i = 0; i < nvars; i++ ){
    // Fixed variables are not allowed
    if (lbvals[i] >= ubvals[i]){
      check_flag = (check_flag | 1);

      // Make up bounds
      lbvals[i] = 0.5*(lbvals[i] + ubvals[i]) - 0.5*rel_bound;
      ubvals[i] = lbvals[i] + rel_bound;
    }

    // Check if x is too close the boundary
    if (xvals[i] < lbvals[i] + rel_bound*(ubvals[i] - lbvals[i])){
      check_flag = (check_flag | 2);
      xvals[i] = lbvals[i] + rel_bound*(ubvals[i] - lbvals[i]);
    }
    if (xvals[i] > ubvals[i] - rel_bound*(ubvals[i] - lbvals[i])){
      check_flag = (check_flag | 4);
      xvals[i] = ubvals[i] - rel_bound*(ubvals[i] - lbvals[i]);
    }
  }

  // Print the results of the warnings
  if (check_flag & 1){
    fprintf(stderr, "Warning: Variable bounds are inconsistent\n");
  }
  if (check_flag & 2){
    fprintf(stderr, 
	    "Warning: Modification of variables; too close to lower bound\n");
  }
  if (check_flag & 4){
    fprintf(stderr, 
	    "Warning: Modification of variables; too close to upper bound\n");
  }
  
  // Allocate storage space for the variables etc.
  zl = new ParOptVec(comm, nvars);
  zu = new ParOptVec(comm, nvars);
  zl->set(1.0);
  zu->set(1.0);

  // Set the initial values of the Lagrange multipliers
  z = new double[ ncon ];
  s = new double[ ncon ];
  for ( int i = 0; i < ncon; i++ ){
    z[i] = 1.0;
    s[i] = 1.0;
  }

  // Allocate space for the steps
  px = new ParOptVec(comm, nvars);
  pzl = new ParOptVec(comm, nvars);
  pzu = new ParOptVec(comm, nvars);
  pz = new double[ ncon ];
  ps = new double[ ncon ];

  // Allocate space for the residuals
  rx = new ParOptVec(comm, nvars);
  rzl = new ParOptVec(comm, nvars);
  rzu = new ParOptVec(comm, nvars);
  rc = new double[ ncon ];
  rs = new double[ ncon ];

  // Allocate space for the Quasi-Newton updates
  y_qn = new ParOptVec(comm, nvars);
  s_qn = new ParOptVec(comm, nvars);

  // Allocate temporary storage for nvars-sized things
  xtemp = new ParOptVec(comm, nvars);

  // Allocate vectors for the weighting constraints
  wtemp = new ParOptVec(comm, nwcon);
  zw = new ParOptVec(comm, nwcon);
  pzw = new ParOptVec(comm, nwcon);
  rw = new ParOptVec(comm, nwcon);
  
  Cwvec = new ParOptVec(comm, nwcon);
  Ew = new ParOptVec*[ ncon ];
  for ( int i = 0; i < ncon; i++ ){
    Ew[i] = new ParOptVec(comm, nwcon);
  }

  // Allocate storage for bfgs/constraint sized things
  int zsize = 2*max_lbfgs_subspace;
  if (ncon > zsize){
    ncon = zsize;
  }
  ztemp = new double[ zsize ];

  // Allocate space for the Dmatrix
  Dmat = new double[ ncon*ncon ];
  dpiv = new int[ ncon ];

  // Allocate space for the Ce matrix
  Ce = new double[ 4*max_lbfgs_subspace*max_lbfgs_subspace ];
  cpiv = new int[ 2*max_lbfgs_subspace ];

  // Allocate space for the diagonal matrix components
  Cvec = new ParOptVec(comm, nvars);

  // Set the value of the objective
  fobj = 0.0;
  
  // Set the constraints to zero
  c = new double[ ncon ];
  memset(c, 0, ncon*sizeof(double));
  
  // Set the objective and constraint gradients 
  g = new ParOptVec(comm, nvars);
  Ac = new ParOptVec*[ ncon ];
  for ( int i = 0; i < ncon; i++ ){
    Ac[i] = new ParOptVec(comm, nvars);
  }

  // Initialize the parameters with default values
  max_major_iters = 1000;
  init_starting_point = 1;
  barrier_param = 0.1;
  abs_res_tol = 1e-5;
  use_line_search = 1;
  use_backtracking_alpha = 0;
  max_line_iters = 10;
  rho_penalty_search = 0.0;
  penalty_descent_fraction = 0.3;
  armijio_constant = 1e-3;
  monotone_barrier_fraction = 0.25;
  monotone_barrier_power = 1.1;
  min_fraction_to_boundary = 0.95;
  write_output_frequency = 10;
  major_iter_step_check = -1;
<<<<<<< HEAD
  sequential_linear_method = 0;
=======
  hessian_reset_freq = 100000000;
>>>>>>> 22a1ed0a

  // By default, set the file pointer to stdout
  outfp = stdout;
}

/*
  Free the data allocated during the creation of the object
*/
ParOpt::~ParOpt(){
  delete qn;

  // Delete the variables and bounds
  delete x;
  delete lb;
  delete ub;
  delete zl;
  delete zu;
  delete [] z;
  delete [] s;

  // Delete the steps
  delete px;
  delete pzl;
  delete pzu;
  delete [] pz;
  delete [] ps;

  // Delete the residuals
  delete rx;
  delete rzl;
  delete rzu;
  delete [] rc;
  delete [] rs;

  // Delete the quasi-Newton updates
  delete y_qn;
  delete s_qn;

  // Delete the temp data
  delete xtemp;
  delete [] ztemp;

  // Delete the weighting constraints
  delete wtemp;
  delete zw;
  delete pzw;
  delete rw;
  delete Cwvec;
  
  for ( int i = 0; i < ncon; i++ ){
    delete Ew[i];
  }
  delete [] Ew;

  // Delete the various matrices
  delete [] Dmat;
  delete [] dpiv;
  delete [] Ce;
  delete [] cpiv;
  delete Cvec;

  // Delete the
  delete [] c;
  delete g;
  for ( int i = 0; i < ncon; i++ ){
    delete Ac[i];
  }
  delete [] Ac;

  // Close the output file if it's not stdout
  if (outfp && outfp != stdout){
    fclose(outfp);
  }
}

/*
  Write out all of the design variables, Lagrange multipliers and
  slack variables to a binary file.
*/
int ParOpt::writeSolutionFile( const char * filename ){
  char * fname = new char[ strlen(filename)+1 ];
  strcpy(fname, filename);

  int fail = 1;
  MPI_File fp = NULL;
  MPI_File_open(comm, fname, MPI_MODE_WRONLY | MPI_MODE_CREATE, 
                MPI_INFO_NULL, &fp);

  if (fp){
    // Successfull opened the file
    fail = 0;

    int size, rank;
    MPI_Comm_rank(comm, &rank);
    MPI_Comm_size(comm, &size);

    // Allocate space to store the variable ranges
    int *var_range = new int[ size+1 ];
    var_range[0] = 0;

    int *nwcon_range = new int[ size+1 ];
    nwcon_range[0] = 0;
    
    // Count up the displacements/variable ranges
    MPI_Allgather(&nvars, 1, MPI_INT, &var_range[1], 1, MPI_INT, comm);
    MPI_Allgather(&nwcon, 1, MPI_INT, &nwcon_range[1], 1, MPI_INT, comm);

    for ( int k = 0; k < size; k++ ){
      var_range[k+1] += var_range[k];
      nwcon_range[k+1] += nwcon_range[k];
    }

    // Print out the problem sizes on the root processor
    if (rank == opt_root){
      int var_sizes[3];
      var_sizes[0] = var_range[size];
      var_sizes[1] = nwcon_range[size];
      var_sizes[2] = ncon;

      MPI_File_write(fp, var_sizes, 3, MPI_INT, MPI_STATUS_IGNORE);
      MPI_File_write(fp, &barrier_param, 1, MPI_DOUBLE, MPI_STATUS_IGNORE);
      MPI_File_write(fp, z, ncon, MPI_DOUBLE, MPI_STATUS_IGNORE);
      MPI_File_write(fp, s, ncon, MPI_DOUBLE, MPI_STATUS_IGNORE);
    }

    size_t offset = 3*sizeof(int) + (2*ncon+1)*sizeof(double);

    // Use the native representation for the data
    char datarep[] = "native";

    // Extract the design variables 
    double *xvals;
    int xsize = x->getArray(&xvals);
    MPI_File_set_view(fp, offset, MPI_DOUBLE, MPI_DOUBLE,
                      datarep, MPI_INFO_NULL);
    MPI_File_write_at_all(fp, var_range[rank], xvals, xsize, MPI_DOUBLE,
                          MPI_STATUS_IGNORE);
    offset += var_range[size]*sizeof(double);

    // Extract the lower Lagrange multipliers
    double *zlvals, *zuvals;
    zl->getArray(&zlvals);
    zu->getArray(&zuvals);
    MPI_File_set_view(fp, offset, MPI_DOUBLE, MPI_DOUBLE,
                      datarep, MPI_INFO_NULL);
    MPI_File_write_at_all(fp, var_range[rank], zlvals, xsize, MPI_DOUBLE,
                          MPI_STATUS_IGNORE);
    offset += var_range[size]*sizeof(double);

    // Write out the upper Lagrange multipliers
    MPI_File_set_view(fp, offset, MPI_DOUBLE, MPI_DOUBLE,
                      datarep, MPI_INFO_NULL);
    MPI_File_write_at_all(fp, var_range[rank], zuvals, xsize, MPI_DOUBLE,
                          MPI_STATUS_IGNORE);
    offset += var_range[size]*sizeof(double);
    
    // Write out the extra constraint bounds
    if (nwcon_range[size] > 0){
      double *zwvals;
      int nwsize = zw->getArray(&zwvals);
      MPI_File_set_view(fp, offset, MPI_DOUBLE, MPI_DOUBLE,
			datarep, MPI_INFO_NULL);
      MPI_File_write_at_all(fp, nwcon_range[rank], zwvals, nwsize, MPI_DOUBLE,
			    MPI_STATUS_IGNORE);
    }

    MPI_File_close(&fp);

    delete [] var_range;
    delete [] nwcon_range;
  }

  delete [] fname;

  return fail;
}

/*
  Read in the design variables, lagrange multipliers and slack
  variables from a binary file
*/
int ParOpt::readSolutionFile( const char * filename ){
  char * fname = new char[ strlen(filename)+1 ];
  strcpy(fname, filename);

  int fail = 1;
  MPI_File fp = NULL;
  MPI_File_open(comm, fname, MPI_MODE_RDONLY, MPI_INFO_NULL, &fp);
  delete [] fname;

  if (fp){
    // Successfully opened the file for reading
    fail = 0;

    int size, rank;
    MPI_Comm_rank(comm, &rank);
    MPI_Comm_size(comm, &size);

    // Allocate space to store the variable ranges
    int *var_range = new int[ size+1 ];
    var_range[0] = 0;

    int *nwcon_range = new int[ size+1 ];
    nwcon_range[0] = 0;
    
    // Count up the displacements/variable ranges
    MPI_Allgather(&nvars, 1, MPI_INT, &var_range[1], 1, MPI_INT, comm);
    MPI_Allgather(&nwcon, 1, MPI_INT, &nwcon_range[1], 1, MPI_INT, comm);

    for ( int k = 0; k < size; k++ ){
      var_range[k+1] += var_range[k];
      nwcon_range[k+1] += nwcon_range[k];
    }

    int size_fail = 0;

    // Read in the sizes
    if (rank == opt_root){
      int var_sizes[3];
      MPI_File_read(fp, var_sizes, 3, MPI_INT, MPI_STATUS_IGNORE);

      if (var_sizes[0] != var_range[size] ||
	  var_sizes[1] != nwcon_range[size] ||
	  var_sizes[2] != ncon){
	size_fail = 1;
      }

      if (!size_fail){
	MPI_File_read(fp, &barrier_param, 1, MPI_DOUBLE, MPI_STATUS_IGNORE);
	MPI_File_read(fp, z, ncon, MPI_DOUBLE, MPI_STATUS_IGNORE);
	MPI_File_read(fp, s, ncon, MPI_DOUBLE, MPI_STATUS_IGNORE);
      }
    }
    MPI_Bcast(&size_fail, 1, MPI_INT, opt_root, comm);

    // The problem sizes are inconsistent, return
    if (size_fail){
      fail = 1;
      if (rank == opt_root){
	fprintf(stderr, "ParOpt: Problem size incompatible with solution file\n");
      }

      delete [] var_range;
      delete [] nwcon_range;

      MPI_File_close(&fp);
      return fail;
    }

    // Set the initial offset
    size_t offset = 3*sizeof(int) + (2*ncon+1)*sizeof(double);

    // Use the native representation for the data
    char datarep[] = "native";

    // Extract the design variables 
    double *xvals;
    int xsize = x->getArray(&xvals);
    MPI_File_set_view(fp, offset, MPI_DOUBLE, MPI_DOUBLE,
                      datarep, MPI_INFO_NULL);
    MPI_File_read_at_all(fp, var_range[rank], xvals, xsize, MPI_DOUBLE,
                          MPI_STATUS_IGNORE);
    offset += var_range[size]*sizeof(double);

    // Extract the lower Lagrange multipliers
    double *zlvals, *zuvals;
    zl->getArray(&zlvals);
    zu->getArray(&zuvals);
    MPI_File_set_view(fp, offset, MPI_DOUBLE, MPI_DOUBLE,
                      datarep, MPI_INFO_NULL);
    MPI_File_read_at_all(fp, var_range[rank], zlvals, xsize, MPI_DOUBLE,
			 MPI_STATUS_IGNORE);
    offset += var_range[size]*sizeof(double);

    // Read in the upper Lagrange multipliers
    MPI_File_set_view(fp, offset, MPI_DOUBLE, MPI_DOUBLE,
                      datarep, MPI_INFO_NULL);
    MPI_File_read_at_all(fp, var_range[rank], zuvals, xsize, MPI_DOUBLE,
			 MPI_STATUS_IGNORE);
    offset += var_range[size]*sizeof(double);
    
    // Read in the extra constraint Lagrange multipliers
    if (nwcon_range[size] > 0){
      double *zwvals;
      int nwsize = zw->getArray(&zwvals);
      MPI_File_set_view(fp, offset, MPI_DOUBLE, MPI_DOUBLE,
			datarep, MPI_INFO_NULL);
      MPI_File_read_at_all(fp, nwcon_range[rank], zwvals, nwsize, MPI_DOUBLE,
			   MPI_STATUS_IGNORE);
    }

    MPI_File_close(&fp);

    delete [] var_range;
    delete [] nwcon_range;
  }

  return fail;
}

/*
  Set optimizer parameters
*/
void ParOpt::setInitStartingPoint( int init ){
  init_starting_point = init;
}

void ParOpt::setMaxMajorIterations( int iters ){
  if (iters > 1){ max_major_iters = iters; }
}

void ParOpt::setAbsOptimalityTol( double tol ){
  if (tol < 1e-2 && tol > 0.0){
    abs_res_tol = tol;
  }
}

void ParOpt::setInitBarrierParameter( double mu ){
  if (mu > 0.0){ barrier_param = mu; }
}

void ParOpt::setBarrierFraction( double frac ){
  if (frac > 0.0 && frac < 1.0){
    monotone_barrier_fraction = frac;
  }
}

void ParOpt::setBarrierPower( double power ){
  if (power > 1.0 && power < 2.0){
    monotone_barrier_power = power;
  }
}

void ParOpt::setHessianResetFreq( int freq ){
  if (freq > 0){
    hessian_reset_freq = freq;
  }
}

/*
  Set parameters associated with the line search
*/
void ParOpt::setUseLineSearch( int truth ){
  use_line_search = truth;
}

void ParOpt::setMaxLineSearchIters( int iters ){
  if (iters > 0){ max_line_iters = iters; }
}

void ParOpt::setBacktrackingLineSearch( int truth ){
  use_backtracking_alpha = truth;
}

void ParOpt::setArmijioParam( double c1 ){
  if (c1 >= 0){
    armijio_constant = c1;
  }
}

void ParOpt::setPenaltyDescentFraction( double frac ){
  if (frac > 0.0){
    penalty_descent_fraction = frac;
  }
}

void ParOpt::setSequentialLinearMethod( int truth ){
  sequential_linear_method = truth;
}

/*
  Set other parameters
*/
void ParOpt::setOutputFrequency( int freq ){
  if (freq >= 1){
    write_output_frequency = freq;
  }
}

void ParOpt::setMajorIterStepCheck( int step ){
  major_iter_step_check = step;
}

/*
  Set the file to use
*/
void ParOpt::setOutputFile( const char * filename ){
  if (outfp && outfp != stdout){
    fclose(outfp);
  }
  outfp = NULL;

  int rank;
  MPI_Comm_rank(comm, &rank);

  if (filename && rank == opt_root){
    outfp = fopen(filename, "w");
  }
}

/*
  Compute the residual of the KKT system. This code utilizes the data
  stored internally in the ParOpt optimizer. The only input required
  is the given the governing equations.

  This code computes the following terms:

  rx  = -(g(x) - Ac^{T}*z - Aw^{T}*zw - zl + zu) 
  rc  = -(c(x) - s)
  rw  = -(Aw*x - e)
  rz  = -(S*z - mu*e) 
  rzu = -((x - xl)*zl - mu*e)
  rzl = -((ub - x)*zu - mu*e)
*/
void ParOpt::computeKKTRes( double * max_prime,
			    double * max_dual, 
			    double * max_infeas ){
  // Zero the values of the maximum residuals 
  *max_prime = 0.0;
  *max_dual = 0.0;
  *max_infeas = 0.0;

  // Assemble the residual of the first KKT equation:
  // g(x) - Ac^{T}*z - zl + zu
  rx->copyValues(zl);
  rx->axpy(-1.0, zu);
  rx->axpy(-1.0, g);

  for ( int i = 0; i < ncon; i++ ){
    rx->axpy(z[i], Ac[i]);
  }

  // Add rx = rx + Aw^{T}*zw
  if (nwcon > 0){
    double *rxvals, *zwvals;
    rx->getArray(&rxvals);
    zw->getArray(&zwvals);
    for ( int i = 0, j = nwstart; i < nwcon; i++, j += nwskip ){
      for ( int k = 0; k < nw; k++, j++ ){
	rxvals[j] += zwvals[i];
      }
    }
  }

  // Compute the residuals from the weighting constraints
  if (nwcon > 0){
    double *xvals, *rwvals; 
    x->getArray(&xvals);
    rw->getArray(&rwvals);

    for ( int i = 0, j = nwstart; i < nwcon; i++, j += nwskip ){
      rwvals[i] = 1.0;
      for ( int k = 0; k < nw; k++, j++ ){
	rwvals[i] -= xvals[j];
      }
    }
  }

  // Compute the error in the first KKT condition
  *max_prime = rx->maxabs();

  // Compute the residuals from the second KKT system:
  *max_infeas = rw->maxabs();

  for ( int i = 0; i < ncon; i++ ){
    rc[i] = -(c[i] - s[i]);
    rs[i] = -(s[i]*z[i] - barrier_param);

    if (fabs(rc[i]) > *max_infeas){
      *max_infeas = fabs(rc[i]);
    }
    if (fabs(rs[i]) > *max_dual){
      *max_dual = fabs(rs[i]);
    }
  }

  // Extract the values of the variables and lower/upper bounds
  double *xvals, *lbvals, *ubvals, *zlvals, *zuvals;
  x->getArray(&xvals);
  lb->getArray(&lbvals);
  ub->getArray(&ubvals);
  zl->getArray(&zlvals);
  zu->getArray(&zuvals);

  // Extract the values of the residuals
  double *rzlvals, *rzuvals;
  rzl->getArray(&rzlvals);
  rzu->getArray(&rzuvals);

  for ( int i = 0; i < nvars; i++ ){
    rzlvals[i] = -((xvals[i] - lbvals[i])*zlvals[i] - barrier_param);
    rzuvals[i] = -((ubvals[i] - xvals[i])*zuvals[i] - barrier_param);
  }

  // Compute the duality errors from the upper/lower bounds
  double dual_zl = rzl->maxabs();
  double dual_zu = rzu->maxabs();
  if (dual_zl > *max_dual){
    *max_dual = dual_zl;
  }
  if (dual_zu > *max_dual){
    *max_dual = dual_zu;
  }
}

/*
  This function computes the terms required to solve the KKT system
  using a bordering method.  The initialization process computes the
  following matrix:
  
  C = b0 + zl/(x - lb) + zu/(ub - x)

  where C is a diagonal matrix. The components of C^{-1} (also a
  diagonal matrix) are stored in Cvec.

  Next, we compute:
  
  Cw = Aw*C^{-1}*Aw^{T}

  where Cw is another diagonal matrix. The components of Cw^{-1} are
  stored in Cwvec.  The code then computes the contribution from the
  weighting constraints as follows:

  Ew = Aw*C^{-1}*A, followed by:

  Dw = Ew^{T}*Cw^{-1}*Ew

  Finally, the code computes a factorization of the matrix:

  D = Z^{-1}*S + A*C^{-1}*A^{T} - Dw

  which is required to compute the solution of the KKT step.
*/
void ParOpt::setUpKKTDiagSystem(){ 
  // Retrieve the values of the design variables, lower/upper bounds
  // and the corresponding lagrange multipliers
  double *xvals, *lbvals, *ubvals, *zlvals, *zuvals;
  x->getArray(&xvals);
  lb->getArray(&lbvals);
  ub->getArray(&ubvals);
  zl->getArray(&zlvals);
  zu->getArray(&zuvals);

  // Retrive the diagonal entry for the BFGS update
  double b0 = 0.0;
  if (!sequential_linear_method){
    const double *d, *M;
    ParOptVec **Z;
    qn->getLBFGSMat(&b0, &d, &M, &Z);
  }

  // Set the components of the diagonal matrix 
  double *cvals;
  Cvec->getArray(&cvals);

  // Set the values of the c matrix
  for ( int i = 0; i < nvars; i++ ){
    cvals[i] = 1.0/(b0 + 
		    zlvals[i]/(xvals[i] - lbvals[i]) + 
		    zuvals[i]/(ubvals[i] - xvals[i]));
  }

  if (nwcon > 0){
    // Set the values in the Cw diagonal matrix
    double *cwvals;
    Cwvec->getArray(&cwvals);
    
    for ( int i = 0, j = nwstart; i < nwcon; i++, j += nwskip ){
      // Compute Cw = Aw*C^{-1}*Aw
      cwvals[i] = 0.0;
      for ( int k = 0; k < nw; k++, j++ ){
	cwvals[i] += cvals[j];
      }
      
      // Store Cw^{-1}
      cwvals[i] = 1.0/cwvals[i];
    }
    
    // Compute Ew = Aw*C^{-1}*A
    for ( int kk = 0; kk < ncon; kk++ ){
      double *ewvals, *avals;
      Cvec->getArray(&cvals);
      Ew[kk]->getArray(&ewvals);
      Ac[kk]->getArray(&avals);
      
      for ( int i = 0, j = nwstart; i < nwcon; i++, j += nwskip ){
	ewvals[i] = 0.0;
	for ( int k = 0; k < nw; k++, j++ ){
	  ewvals[i] += cvals[j]*avals[j];
	}
      }
    }
  }

  // Set the value of the D matrix
  memset(Dmat, 0, ncon*ncon*sizeof(double));

  if (nwcon > 0){
    // Add the term Dw = - Ew^{T}*Cw^{-1}*Ew to the Dmat matrix first
    // by computing the inner product with Cwvec = Cw^{-1}
    for ( int j = 0; j < ncon; j++ ){
      for ( int i = j; i < ncon; i++ ){
	// Get the vectors required
	double *cwvals, *ewivals, *ewjvals;
	Cwvec->getArray(&cwvals);
	Ew[i]->getArray(&ewivals);
	Ew[j]->getArray(&ewjvals);
	
	double dmat = 0.0;
	int k = 0;
	int remainder = nwcon % 4;
	for ( ; k < remainder; k++ ){
	  dmat += ewivals[0]*ewjvals[0]*cwvals[0];
	  ewivals++; ewjvals++; cwvals++;
	}
	
	for ( int k = remainder; k < nwcon; k += 4 ){
	  dmat += (ewivals[0]*ewjvals[0]*cwvals[0] +
		   ewivals[1]*ewjvals[1]*cwvals[1] +
		   ewivals[2]*ewjvals[2]*cwvals[2] +
		   ewivals[3]*ewjvals[3]*cwvals[3]);
	  ewivals += 4; ewjvals += 4; cwvals += 4;
	}
	
	Dmat[i + ncon*j] -= dmat;
      }
    }
  }

  // Compute the lower diagonal portion of the matrix. This
  // code unrolls the loop to achieve better performance. Note
  // that this only computes the on-processor components.
  for ( int j = 0; j < ncon; j++ ){
    for ( int i = j; i < ncon; i++ ){
      // Get the vectors required
      double *aivals, *ajvals;
      Cvec->getArray(&cvals);
      Ac[i]->getArray(&aivals);
      Ac[j]->getArray(&ajvals);

      double dmat = 0.0;
      int k = 0, remainder = nvars % 4;
      for ( ; k < remainder; k++ ){
	dmat += aivals[0]*ajvals[0]*cvals[0];
	aivals++; ajvals++; cvals++;
      }
      
      for ( int k = remainder; k < nvars; k += 4 ){
	dmat += (aivals[0]*ajvals[0]*cvals[0] +
		 aivals[1]*ajvals[1]*cvals[1] +
		 aivals[2]*ajvals[2]*cvals[2] +
		 aivals[3]*ajvals[3]*cvals[3]);
	aivals += 4; ajvals += 4; cvals += 4;
      }

      Dmat[i + ncon*j] += dmat;
    }
  }

  // Populate the remainder of the matrix because it is 
  // symmetric
  for ( int j = 0; j < ncon; j++ ){
    for ( int i = j+1; i < ncon; i++ ){
      Dmat[j + ncon*i] = Dmat[i + ncon*j];
    }
  }

  int rank;
  MPI_Comm_rank(comm, &rank);

  // Reduce the result to the root processor
  if (rank == opt_root){
    MPI_Reduce(MPI_IN_PLACE, Dmat, ncon*ncon, MPI_DOUBLE, MPI_SUM, 
	       opt_root, comm);
  }
  else {
    MPI_Reduce(Dmat, NULL, ncon*ncon, MPI_DOUBLE, MPI_SUM, 
	       opt_root, comm);
  }

  // Add the diagonal component to the matrix
  if (rank == opt_root){
    for ( int i = 0; i < ncon; i++ ){
      Dmat[i*(ncon + 1)] += s[i]/z[i];
    }
  }

  // Broadcast the result to all processors. Note that this ensures
  // that the factorization will be the same on all processors
  MPI_Bcast(Dmat, ncon*ncon, MPI_DOUBLE, opt_root, comm);

  // Factor the matrix for future use
  int info = 0;
  LAPACKdgetrf(&ncon, &ncon, Dmat, &ncon, dpiv, &info);
}

/*
  Solve the linear system 
  
  y <- K^{-1}*b

  where K consists of the approximate KKT system where the approximate
  Hessian is replaced with only the diagonal terms.  The system of
  equations consists of the following terms:
  
  B0*yx - A^{T}*yz - Aw^{T}*yw - yzl + yzu = bx
  A*yx - ys = bc
  Aw*yx = bw

  With the additional equations:

  ys = Z^{-1}*bs - Z^{-1}*S*yz
  yzl = (X - Xl)^{-1}*(bzl - Zl*yx)
  yzu = (Xu - X)^{-1}*(bzu + Zu*yx)

  Substitution of these three equations yields the following system of
  equations:

  ((B0 + (X - Xl)^{-1}*Zl + (Xu - X)^{-1}*Zu))*yx - A^{T}*yz - Aw^{T}*yw
  = bx + (X - Xl)^{-1}*bzl - (Xu - X)^{-1}*bzu

  which we rewrite as the equation:

  C*yx - A^{T}*yz - Aw^{T}*yw = d

  and
  
  A*yx + Z^{-1}*S*yz = bc + Z^{-1}*bs,
  Aw*yx = bw.

  Where we define d as the vector:
  
  d = bx + (X - Xl)^{-1}*bzl - (Xu - X)^{-1}*bzu,

  we can solve for yz by solving the following system of equations:

  D0*yz + Ew^{T}*yw = bc + Z^{-1}*bs - A*C^{-1}*d,
  Ew*yz +     Cw*yw = bw - Aw*C^{-1}*d

  where C, Ew, and D0 are defined as follows:

  C = B0 + (X - Xl)^{-1}*Zl + (Xu - X)^{-1}*Zu,
  Ew = Aw*C^{-1}*A^{T},
  D0 = Z^{-1}*S + A*C^{-1}*A^{T}.

  We can then obtain yz by solving the following system of equations:
  
  Dmat*yz = bc + Z^{-1}*bs - A*C^{-1}*d 
  .         - Ew^{T}*Cw^{-1}*(bw - Aw*C^{-1}*d)

  Once yz is obtained, we find yw and yx as follows:

  yw = Cw^{-1}*(bw - Ew*yz - Aw*C^{-1}*d) 
  yx = C^{-1}*(d + A^{T}*yz + Aw^{T}*yw)

  Note: This code uses the temporary arrays xtemp and wtemp which
  therefore cannot be inputs/outputs for this function, otherwise
  strange behavior will occur.
*/
void ParOpt::solveKKTDiagSystem( ParOptVec *bx, double *bc, 
				 ParOptVec *bw, double *bs,
				 ParOptVec *bzl, ParOptVec *bzu,
				 ParOptVec *yx, double *yz, 
				 ParOptVec *yw, double *ys,
				 ParOptVec *yzl, ParOptVec *yzu ){
  // Set values in the temporary array
  double *dvals;
  xtemp->getArray(&dvals);

  // Get the arrays for the variables and upper/lower bounds
  double *xvals, *lbvals, *ubvals;
  x->getArray(&xvals);
  lb->getArray(&lbvals);
  ub->getArray(&ubvals);

  // Get the arrays for the right-hand-sides
  double *bxvals, *bzlvals, *bzuvals;
  bx->getArray(&bxvals);
  bzl->getArray(&bzlvals);
  bzu->getArray(&bzuvals);

  // Get the right-hand-side of the first equation
  for ( int i = 0; i < nvars; i++ ){
    dvals[i] = (bxvals[i] +
		bzlvals[i]/(xvals[i] - lbvals[i]) - 
		bzuvals[i]/(ubvals[i] - xvals[i]));
  }

  // Compute the terms from the weighting constraints
  if (nwcon > 0){
    double *wvals, *bwvals, *cwvals, *cvals;
    bw->getArray(&bwvals);
    Cvec->getArray(&cvals);
    Cwvec->getArray(&cwvals);
    wtemp->getArray(&wvals);
 
    // Compute wtemp = Cw^{-1}*(bw - Aw*C^{-1}*d)
    for ( int i = 0, j = nwstart; i < nwcon; i++, j += nwskip ){
      wvals[i] = bwvals[i];
      for ( int k = 0; k < nw; k++, j++ ){
	wvals[i] -= cvals[j]*dvals[j];
      }
      wvals[i] *= cwvals[i];
    }
  }

  // Now, compute yz = bc + S*Z^{-1} - A*C0^{-1}*d - Ew^{T}*wtemp
  memset(yz, 0, ncon*sizeof(double));

  // Compute the contribution from the weighing constraints
  if (nwcon > 0){
    double *wvals;
    int size = wtemp->getArray(&wvals);
    for ( int i = 0; i < ncon; i++ ){
      int one = 1;
      double *ewvals;
      Ew[i]->getArray(&ewvals);
      yz[i] = BLASddot(&size, wvals, &one, ewvals, &one);
    }
  }

  for ( int i = 0; i < ncon; i++ ){
    double *cvals, *avals;
    xtemp->getArray(&dvals);
    Cvec->getArray(&cvals);
    Ac[i]->getArray(&avals);

    double ydot = 0.0;
    int k = 0, remainder = nvars % 4;
    for ( ; k < remainder; k++ ){
      ydot += avals[0]*dvals[0]*cvals[0];
      avals++; dvals++; cvals++; 
    }

    for ( int k = remainder; k < nvars; k += 4 ){
      ydot += (avals[0]*dvals[0]*cvals[0] + 
	       avals[1]*dvals[1]*cvals[1] +
	       avals[2]*dvals[2]*cvals[2] + 
	       avals[3]*dvals[3]*cvals[3]);
      avals += 4; dvals += 4; cvals += 4;
    }

    yz[i] += ydot;
  }

  int rank;
  MPI_Comm_rank(comm, &rank);
  if (rank == opt_root){
    // Reduce the result to the root processor
    MPI_Reduce(MPI_IN_PLACE, yz, ncon, MPI_DOUBLE, MPI_SUM, 
	       opt_root, comm);
  }
  else {
    MPI_Reduce(yz, NULL, ncon, MPI_DOUBLE, MPI_SUM, 
	       opt_root, comm);
  }

  // Compute the full right-hand-side
  if (rank == opt_root){
    // Compute the full right-hand-side on the root processor
    // and solve for the Lagrange multipliers
    for ( int i = 0; i < ncon; i++ ){
      yz[i] = bc[i] + bs[i]/z[i] - yz[i];
    }

    int one = 1, info = 0;
    LAPACKdgetrs("N", &ncon, &one, 
		 Dmat, &ncon, dpiv, yz, &ncon, &info);
  }

  MPI_Bcast(yz, ncon, MPI_DOUBLE, opt_root, comm);

  // Compute the step in the slack variables 
  for ( int i = 0; i < ncon; i++ ){
    ys[i] = (bs[i] - s[i]*yz[i])/z[i];
  }

  if (nwcon > 0){
    // Compute yw = Cw^{-1}*(bw - Ew*yz - Aw*C^{-1}*d)
    // First set yw <- bw - Ew*yz
    yw->copyValues(bw);
    for ( int i = 0; i < ncon; i++ ){
      yw->axpy(-yz[i], Ew[i]);
    }

    // Compute yw <- Cw^{-1}*(yw - Aw*C^{-1}*d);
    double *cvals, *cwvals, *ywvals;
    xtemp->getArray(&dvals);
    Cvec->getArray(&cvals);
    Cwvec->getArray(&cwvals);
    yw->getArray(&ywvals);

    for ( int i = 0, j = nwstart; i < nwcon; i++, j += nwskip ){
      for ( int k = 0; k < nw; k++, j++ ){
	ywvals[i] -= cvals[j]*dvals[j];
      }
      ywvals[i] *= cwvals[i];
    }
  }

  // Compute the step in the design variables
  double *yxvals, *cvals;
  yx->getArray(&yxvals);
  Cvec->getArray(&cvals);

  // Compute yx = C^{-1}*(d + A^{T}*yz + Aw^{T}*yw)
  yx->copyValues(xtemp);
  for ( int i = 0; i < ncon; i++ ){
    yx->axpy(yz[i], Ac[i]);
  }

  if (nwcon > 0){
    double *ywvals;
    yw->getArray(&ywvals);
    for ( int i = 0, j = nwstart; i < nwcon; i++, j += nwskip ){
      for ( int k = 0; k < nw; k++, j++ ){
	yxvals[j] += ywvals[i];
      }
    }
  }

  for ( int i = 0; i < nvars; i++ ){
    yxvals[i] *= cvals[i];
  }

  // Retrieve the lagrange multipliers
  double *zlvals, *zuvals;
  zl->getArray(&zlvals);
  zu->getArray(&zuvals);

  // Retrieve the lagrange multiplier vectors
  double *yzlvals, *yzuvals;
  yzl->getArray(&yzlvals);
  yzu->getArray(&yzuvals);
   
  // Compute the steps in the bound Lagrange multipliers
  for ( int i = 0; i < nvars; i++ ){
    yzlvals[i] = (bzlvals[i] - zlvals[i]*yxvals[i])/(xvals[i] - lbvals[i]);
    yzuvals[i] = (bzuvals[i] + zuvals[i]*yxvals[i])/(ubvals[i] - xvals[i]);
  }
}

/*
  Solve the linear system 
  
  y <- K^{-1}*b

  where K consists of the approximate KKT system where the approximate
  Hessian is replaced with only the diagonal terms. 

  In this case, we assume that the only non-zero input components
  correspond the the unknowns in the first KKT system. This is the
  case when solving systems used with the limited-memory BFGS
  approximation.
*/
void ParOpt::solveKKTDiagSystem( ParOptVec *bx, 
				 ParOptVec *yx, double *yz,
				 ParOptVec *yw, double *ys,
				 ParOptVec *yzl, ParOptVec *yzu ){
  // Compute the terms from the weighting constraints
  if (nwcon > 0){
    double *wvals, *cwvals, *cvals, *bxvals;
    bx->getArray(&bxvals);
    Cvec->getArray(&cvals);
    Cwvec->getArray(&cwvals);
    wtemp->getArray(&wvals);
 
    // Compute wtemp = Cw^{-1}*(bw - Aw*C^{-1}*d)
    for ( int i = 0, j = nwstart; i < nwcon; i++, j += nwskip ){
      wvals[i] = 0.0;
      for ( int k = 0; k < nw; k++, j++ ){
	wvals[i] -= cvals[j]*bxvals[j];
      }
      wvals[i] *= cwvals[i];
    }
  }

  // Now, compute yz = - A*C0^{-1}*bx - Ew^{T}*wtemp
  memset(yz, 0, ncon*sizeof(double));

  // Compute the contribution from the weighing constraints
  if (nwcon > 0){
    double *wvals;
    int size = wtemp->getArray(&wvals);
    for ( int i = 0; i < ncon; i++ ){
      int one = 1;
      double *ewvals;
      Ew[i]->getArray(&ewvals);
      yz[i] += BLASddot(&size, wvals, &one, ewvals, &one);
    }
  }

  // Compute the
  for ( int i = 0; i < ncon; i++ ){
    double *cvals, *avals, *bxvals;
    bx->getArray(&bxvals);
    Cvec->getArray(&cvals);
    Ac[i]->getArray(&avals);

    double ydot = 0.0;
    int k = 0, remainder = nvars % 4;
    for ( ; k < remainder; k++ ){
      ydot += avals[0]*bxvals[0]*cvals[0];
      avals++; bxvals++; cvals++; 
    }

    for ( int k = remainder; k < nvars; k += 4 ){
      ydot += (avals[0]*bxvals[0]*cvals[0] + 
	       avals[1]*bxvals[1]*cvals[1] +
	       avals[2]*bxvals[2]*cvals[2] + 
	       avals[3]*bxvals[3]*cvals[3]);
      avals += 4; bxvals += 4; cvals += 4;
    }

    yz[i] += ydot;
  }

  int rank;
  MPI_Comm_rank(comm, &rank);

  // Reduce the result to the root processor
  if (rank == opt_root){
    MPI_Reduce(MPI_IN_PLACE, yz, ncon, MPI_DOUBLE, MPI_SUM, 
	       opt_root, comm);
  }
  else {
    MPI_Reduce(yz, NULL, ncon, MPI_DOUBLE, MPI_SUM, 
	       opt_root, comm);
  }

  // Compute the full right-hand-side
  if (rank == opt_root){
    for ( int i = 0; i < ncon; i++ ){
      yz[i] *= -1.0;
    }

    int one = 1, info = 0;
    LAPACKdgetrs("N", &ncon, &one, 
		 Dmat, &ncon, dpiv, yz, &ncon, &info);
  }

  MPI_Bcast(yz, ncon, MPI_DOUBLE, opt_root, comm);

  // Compute the step in the slack variables 
  for ( int i = 0; i < ncon; i++ ){
    ys[i] = -(s[i]*yz[i])/z[i];
  }

  if (nwcon > 0){
    // Compute yw = -Cw^{-1}*(Ew*yz + Aw*C^{-1}*bx)
    // First set yw <- - Ew*yz
    yw->zeroEntries();
    for ( int i = 0; i < ncon; i++ ){
      yw->axpy(-yz[i], Ew[i]);
    }

    // Compute yw <- Cw^{-1}*(yw - Aw*C^{-1}*bx);
    double *cvals, *cwvals, *ywvals, *bxvals;
    bx->getArray(&bxvals);
    Cvec->getArray(&cvals);
    Cwvec->getArray(&cwvals);
    yw->getArray(&ywvals);

    for ( int i = 0, j = nwstart; i < nwcon; i++, j += nwskip ){
      for ( int k = 0; k < nw; k++, j++ ){
	ywvals[i] -= cvals[j]*bxvals[j];
      }
      ywvals[i] *= cwvals[i];
    }
  }

  // Compute the step in the design variables
  double *yxvals, *cvals;
  yx->getArray(&yxvals);
  Cvec->getArray(&cvals);

  // Compute yx = C^{-1}*(bx + A^{T}*yz)
  yx->copyValues(bx);
  for ( int i = 0; i < ncon; i++ ){
    yx->axpy(yz[i], Ac[i]);
  }

  if (nwcon > 0){
    double *ywvals;
    yw->getArray(&ywvals);
    for ( int i = 0, j = nwstart; i < nwcon; i++, j += nwskip ){
      for ( int k = 0; k < nw; k++, j++ ){
	yxvals[j] += ywvals[i];
      }
    }
  }

  for ( int i = 0; i < nvars; i++ ){
    yxvals[i] *= cvals[i];
  }

  // Retrieve the values of the design variables, lower/upper bounds
  // and the corresponding lagrange multipliers
  double *xvals, *lbvals, *ubvals, *zlvals, *zuvals;
  x->getArray(&xvals);
  lb->getArray(&lbvals);
  ub->getArray(&ubvals);
  zl->getArray(&zlvals);
  zu->getArray(&zuvals);

  // Retrieve the right-hand-sides and the solution vectors
  double *yzlvals, *yzuvals;
  yzl->getArray(&yzlvals);
  yzu->getArray(&yzuvals);
   
  // Compute the steps in the bound Lagrange multipliers
  for ( int i = 0; i < nvars; i++ ){
    yzlvals[i] = -(zlvals[i]*yxvals[i])/(xvals[i] - lbvals[i]);
    yzuvals[i] =  (zuvals[i]*yxvals[i])/(ubvals[i] - xvals[i]);
  }
}

/*
  Solve the linear system 
  
  y <- K^{-1}*b

  where K consists of the approximate KKT system where the approximate
  Hessian is replaced with only the diagonal terms. 

  In this case, we assume that the only non-zero input components
  correspond the the unknowns in the first KKT system. This is the
  case when solving systems used w
*/
void ParOpt::solveKKTDiagSystem( ParOptVec *bx, ParOptVec *yx ){
  // Compute the terms from the weighting constraints
  if (nwcon > 0){
    double *wvals, *cwvals, *cvals, *bxvals;
    bx->getArray(&bxvals);
    Cvec->getArray(&cvals);
    Cwvec->getArray(&cwvals);
    wtemp->getArray(&wvals);
 
    // Compute wtemp = Cw^{-1}*(bw - Aw*C^{-1}*d)
    for ( int i = 0, j = nwstart; i < nwcon; i++, j += nwskip ){
      wvals[i] = 0.0;
      for ( int k = 0; k < nw; k++, j++ ){
	wvals[i] -= cvals[j]*bxvals[j];
      }
      wvals[i] *= cwvals[i];
    }
  }

  // Compute ztemp = (S*Z^{-1} - A*C0^{-1}*bx)
  memset(ztemp, 0, ncon*sizeof(double));

  // Compute the contribution from the weighing constraints
  if (nwcon > 0){
    double *wvals;
    int size = wtemp->getArray(&wvals);
    for ( int i = 0; i < ncon; i++ ){
      int one = 1;
      double *ewvals;
      Ew[i]->getArray(&ewvals);
      ztemp[i] = BLASddot(&size, wvals, &one, ewvals, &one);
    }
  }

  for ( int i = 0; i < ncon; i++ ){
    double *cvals, *avals, *bxvals;
    bx->getArray(&bxvals);
    Cvec->getArray(&cvals);
    Ac[i]->getArray(&avals);

    double ydot = 0.0;
    int k = 0, remainder = nvars % 4;
    for ( ; k < remainder; k++ ){
      ydot += avals[0]*bxvals[0]*cvals[0];
      avals++; bxvals++; cvals++; 
    }

    for ( int k = remainder; k < nvars; k += 4 ){
      ydot += (avals[0]*bxvals[0]*cvals[0] + 
	       avals[1]*bxvals[1]*cvals[1] +
	       avals[2]*bxvals[2]*cvals[2] + 
	       avals[3]*bxvals[3]*cvals[3]);
      avals += 4; bxvals += 4; cvals += 4;
    }

    ztemp[i] += ydot;
  }

  int rank;
  MPI_Comm_rank(comm, &rank);

  if (rank == opt_root){
    // Reduce the result to the root processor
    MPI_Reduce(MPI_IN_PLACE, ztemp, ncon, MPI_DOUBLE, MPI_SUM, 
	       opt_root, comm);
  }
  else {
    MPI_Reduce(ztemp, NULL, ncon, MPI_DOUBLE, MPI_SUM, 
	       opt_root, comm);
  }

  if (rank == opt_root){
    for ( int i = 0; i < ncon; i++ ){
      ztemp[i] *= -1.0;
    }

    int one = 1, info = 0;
    LAPACKdgetrs("N", &ncon, &one, 
		 Dmat, &ncon, dpiv, ztemp, &ncon, &info);
  }

  MPI_Bcast(ztemp, ncon, MPI_DOUBLE, opt_root, comm);

  if (nwcon > 0){
    // Compute yw = -Cw^{-1}*(Ew*yz + Aw*C^{-1}*bx)
    // First set yw <- - Ew*yz
    wtemp->zeroEntries();
    for ( int i = 0; i < ncon; i++ ){
      wtemp->axpy(-ztemp[i], Ew[i]);
    }

    // Compute yw <- Cw^{-1}*(yw - Aw*C^{-1}*bx);
    double *cvals, *cwvals, *ywvals, *bxvals;
    bx->getArray(&bxvals);
    Cvec->getArray(&cvals);
    Cwvec->getArray(&cwvals);
    wtemp->getArray(&ywvals);

    for ( int i = 0, j = nwstart; i < nwcon; i++, j += nwskip ){
      for ( int k = 0; k < nw; k++, j++ ){
	ywvals[i] -= cvals[j]*bxvals[j];
      }
      ywvals[i] *= cwvals[i];
    }
  }

  // Compute the step in the design variables
  double *yxvals, *cvals;
  yx->getArray(&yxvals);
  Cvec->getArray(&cvals);

  // Compute yx = C0^{-1}*(bx + A^{T}*yz)
  yx->copyValues(bx);
  for ( int i = 0; i < ncon; i++ ){
    yx->axpy(ztemp[i], Ac[i]);
  }

  if (nwcon > 0){
    double *ywvals;
    wtemp->getArray(&ywvals);
    for ( int i = 0, j = nwstart; i < nwcon; i++, j += nwskip ){
      for ( int k = 0; k < nw; k++, j++ ){
	yxvals[j] += ywvals[i];
      }
    }
  }

  for ( int i = 0; i < nvars; i++ ){
    yxvals[i] *= cvals[i];
  }
}

/*
  This code computes terms required for the solution of the KKT system
  of equations. The KKT system takes the form:

  K - Z*diag{d}*M^{-1}*diag{d}*Z^{T}

  where the Z*M*Z^{T} contribution arises from the limited memory BFGS
  approximation. The K matrix are the linear/diagonal terms from the
  linearization of the KKT system.

  This code computes the factorization of the Ce matrix which is given
  by:

  Ce = Z^{T}*K^{-1}*Z - diag{d}^{-1}*M*diag{d}^{-1}

  Note that Z only has contributions in components corresponding to
  the design variables.  
*/
void ParOpt::setUpKKTSystem(){
  if (!sequential_linear_method){
    // Get the size of the limited-memory BFGS subspace
    double b0;
    const double *d0, *M;
    ParOptVec **Z;
    int size = qn->getLBFGSMat(&b0, &d0, &M, &Z);
    
    if (size > 0){
      memset(Ce, 0, size*size*sizeof(double));
      
      // Solve the KKT system 
      for ( int i = 0; i < size; i++ ){
	// Compute K^{-1}*Z[i]
	solveKKTDiagSystem(Z[i], xtemp);
	
	// Compute the dot products Z^{T}*K^{-1}*Z[i]
	xtemp->mdot(Z, size, &Ce[i*size]);
      }
      
      // Compute the Schur complement
      for ( int j = 0; j < size; j++ ){
	for ( int i = 0; i < size; i++ ){
	  Ce[i + j*size] -= M[i + j*size]/(d0[i]*d0[j]);
	}
      }
      
      int info = 0;
      LAPACKdgetrf(&size, &size, Ce, &size, cpiv, &info);
    }
  }
}

/*
  Sovle the KKT system for the next step. This relies on the diagonal
  KKT system solver above and uses the information from the set up
  computation above. The KKT system with the limited memory BFGS update
  is written as follows:

  K + Z*diag{d}*M^{-1}*diag{d}*Z^{T}

  where K is the KKT matrix with the diagonal entries. (With I*b0 +
  Z*diag{d}*M^{-1}*diag{d}*Z0^{T} from the LBFGS Hessian.) This code
  computes:

  y <- [ K + Z*diag{d}*M^{-1}*diag{d}*Z^{T} ]^{-1}*x,

  which can be written in terms of the operations y <- K^{-1}*x and 
  r <- Ce^{-1}*S. Where Ce is given by:

  Ce = Z^{T}*K^{-1}*Z - diag{d}^{-1}*M*diag{d}^{-1}

  The code computes the following:

  y <- K^{-1}*x - K^{-1}*Z*Ce^{-1}*Z^{T}*K^{-1}*x

  The code computes the following:

  1. p = K^{-1}*x
  2. ztemp = Z^{T}*p
  3. ztemp <- Ce^{-1}*ztemp
  4. rx = Z^{T}*ztemp
  5. p -= K^{-1}*rx
*/
void ParOpt::computeKKTStep(){
  // Get the size of the limited-memory BFGS subspace
  double b0;
  const double *d, *M;
  ParOptVec **Z;
  int size = 0;
  if (!sequential_linear_method){
    size = qn->getLBFGSMat(&b0, &d, &M, &Z);
  }

  // At this point the residuals are no longer required.
  solveKKTDiagSystem(rx, rc, rw, rs, rzl, rzu,
		     px, pz, pzw, ps, pzl, pzu);

  if (size > 0){
    // dz = Z^{T}*px
    px->mdot(Z, size, ztemp);
    
    // Compute dz <- Ce^{-1}*dz
    int one = 1, info = 0;
    LAPACKdgetrs("N", &size, &one, 
		 Ce, &size, cpiv, ztemp, &size, &info);
    
    // Compute rx = Z^{T}*dz
    xtemp->zeroEntries();
    for ( int i = 0; i < size; i++ ){
      xtemp->axpy(ztemp[i], Z[i]);
    }
    
    // Solve the digaonal system again, this time simplifying
    // the result due to the structure of the right-hand-side
    solveKKTDiagSystem(xtemp,
		       rx, rc, rw, rs, rzl, rzu);

    // Add the final contributions 
    px->axpy(-1.0, rx);
    pzw->axpy(-1.0, rw);
    pzl->axpy(-1.0, rzl);
    pzu->axpy(-1.0, rzu);
    
    // Add the terms from the 
    for ( int i = 0; i < ncon; i++ ){
      pz[i] -= rc[i];
      ps[i] -= rs[i];
    }
  }
}

/*
  Compute the complementarity at the current solution
*/
double ParOpt::computeComp(){
  // Retrieve the values of the design variables, lower/upper bounds
  // and the corresponding lagrange multipliers
  double *xvals, *lbvals, *ubvals, *zlvals, *zuvals;
  x->getArray(&xvals);
  lb->getArray(&lbvals);
  ub->getArray(&ubvals);
  zl->getArray(&zlvals);
  zu->getArray(&zuvals);
  
  // Sum up the complementarity from this processor
  double comp = 0.0;
  
  for ( int i = 0; i < nvars; i++ ){
    comp += (zlvals[i]*(xvals[i] - lbvals[i]) + 
	     zuvals[i]*(ubvals[i] - xvals[i]));
  }

  double product = 0.0;
  MPI_Reduce(&comp, &product, 1, MPI_DOUBLE, MPI_SUM, opt_root, comm);
  
  // Compute the complementarity only on the root processor
  int rank = 0;
  MPI_Comm_rank(comm, &rank);
  
  if (rank == opt_root){
    for ( int i = 0; i < ncon; i++ ){
      product += s[i]*z[i];
    }

    comp = product/(ncon + 2*nvars_total);
  }

  // Broadcast the result to all processors
  MPI_Bcast(&comp, 1, MPI_DOUBLE, opt_root, comm);

  return comp;
}

/*
  Compute the complementarity at the given step
*/
double ParOpt::computeCompStep( double alpha_x, double alpha_z ){
  // Retrieve the values of the design variables, lower/upper bounds
  // and the corresponding lagrange multipliers
  double *xvals, *lbvals, *ubvals, *zlvals, *zuvals;
  x->getArray(&xvals);
  lb->getArray(&lbvals);
  ub->getArray(&ubvals);
  zl->getArray(&zlvals);
  zu->getArray(&zuvals);

  // Retrieve the values of the steps
  double *pxvals, *pzlvals, *pzuvals;
  px->getArray(&pxvals);
  pzl->getArray(&pzlvals);
  pzu->getArray(&pzuvals);
  
  // Sum up the complementarity from this processor
  double comp = 0.0;
  
  for ( int i = 0; i < nvars; i++ ){
    double xnew = xvals[i] + alpha_x*pxvals[i];
    comp += ((zlvals[i] + alpha_z*pzlvals[i])*(xnew - lbvals[i]) + 
	     (zuvals[i] + alpha_z*pzuvals[i])*(ubvals[i] - xnew));
  }

  double product = 0.0;
  MPI_Reduce(&comp, &product, 1, MPI_DOUBLE, MPI_SUM, opt_root, comm);
  
  // Compute the complementarity only on the root processor
  int rank = 0;
  MPI_Comm_rank(comm, &rank);
  
  if (rank == opt_root){
    for ( int i = 0; i < ncon; i++ ){
      product += (s[i] + alpha_x*ps[i])*(z[i] + alpha_z*pz[i]);
    }

    comp = product/(ncon + 2*nvars_total);
  }

  // Broadcast the result to all processors
  MPI_Bcast(&comp, 1, MPI_DOUBLE, opt_root, comm);

  return comp;
}

/*
  Compute the maximum step length along the given direction
  given the specified fraction to the boundary tau. This
  computes:

  The lower/upper bounds on x are enforced as follows:
  
  alpha =  tau*(ub - x)/px   px > 0
  alpha = -tau*(x - lb)/px   px < 0

  input:
  tau:   the fraction to the boundary

  output:
  max_x: the maximum step length in the design variables
  max_z: the maximum step in the lagrange multipliers
*/
void ParOpt::computeMaxStep( double tau, 
			     double *_max_x, double *_max_z ){
  // Set the initial step length along the design and multiplier
  // directions
  double max_x = 1.0, max_z = 1.0; 
  
  // Retrieve the values of the design variables, the design
  // variable step, and the lower/upper bounds
  double *xvals, *pxvals, *lbvals, *ubvals;
  x->getArray(&xvals);
  px->getArray(&pxvals);
  lb->getArray(&lbvals);
  ub->getArray(&ubvals);

  // Check the design variable step
  for ( int i = 0; i < nvars; i++ ){
    if (pxvals[i] < 0.0){
      double alpha = -tau*(xvals[i] - lbvals[i])/pxvals[i];
      if (alpha < max_x){
	max_x = alpha;
      }
    }
    else if (pxvals[i] > 0.0){
      double alpha = tau*(ubvals[i] - xvals[i])/pxvals[i];
      if (alpha < max_x){
	max_x = alpha;
      }
    }
  }

  // Check the slack variable step
  for ( int i = 0; i < ncon; i++ ){
    if (ps[i] < 0.0){
      double alpha = -tau*s[i]/ps[i];
      if (alpha < max_x){
	max_x = alpha;
      }
    }
  }

  // Check the step for the Lagrange multipliers
  for ( int i = 0; i < ncon; i++ ){
    if (pz[i] < 0.0){
      double alpha = -tau*z[i]/pz[i];
      if (alpha < max_z){
	max_z = alpha;
      }
    }
  }

  // Retrieve the values of the lower/upper Lagrange multipliers
  double *zlvals, *zuvals, *pzlvals, *pzuvals;
  zl->getArray(&zlvals);
  zu->getArray(&zuvals);
  pzl->getArray(&pzlvals);
  pzu->getArray(&pzuvals);

  // Check the step for the lower/upper Lagrange multipliers
  for ( int i = 0; i < nvars; i++ ){
    if (pzlvals[i] < 0.0){
      double alpha = -tau*zlvals[i]/pzlvals[i];
      if (alpha < max_z){
	max_z = alpha;
      }
    }
    if (pzuvals[i] < 0.0){
      double alpha = -tau*zuvals[i]/pzuvals[i];
      if (alpha < max_z){
	max_z = alpha;
      }
    }
  }

  // Compute the minimum step sizes from across all processors
  double input[2], output[2];
  input[0] = max_x;
  input[1] = max_z;

  MPI_Allreduce(input, output, 2, MPI_DOUBLE, MPI_MIN, comm);

  // Return the minimum values
  *_max_x = output[0];
  *_max_z = output[1];
}

/*
  Evaluate the merit function at the current point, assuming that the
  objective and constraint values are up to date.

  The merit function is given as follows:

  varphi(alpha) = 
  
  f(x + alpha*px) + 
  mu*(log(s) + log(x - xl) + log(xu - x)) +
  rho*||c(x) - s||_{2}

  output: The value of the merit function
*/
double ParOpt::evalMeritFunc( ParOptVec * xk, double *sk ){
  // Get the value of the lower/upper bounds and variables
  double *xvals, *lbvals, *ubvals;
  xk->getArray(&xvals);
  lb->getArray(&lbvals);
  ub->getArray(&ubvals);
  
  // Add the contribution from the lower/upper bounds. Note
  // that we keep track of the positive and negative contributions
  // separately to try to avoid issues with numerical cancellations. 
  // The difference is only taken at the end of the computation.
  double pos_result = 0.0, neg_result = 0.0;
  
  for ( int i = 0; i < nvars; i++ ){
    if (xvals[i] - lbvals[i] > 1.0){ 
      pos_result += log(xvals[i] - lbvals[i]);
    }
    else {
      neg_result += log(xvals[i] - lbvals[i]);
    }

    if (ubvals[i] - xvals[i] > 1.0){
      pos_result += log(ubvals[i] - xvals[i]);
    }
    else {
      neg_result += log(ubvals[i] - xvals[i]);
    }
  }

  // Compute the sum of the squares of the weighting infeasibility
  double weight_infeas = 0.0;
  for ( int i = 0, j = nwstart; i < nwcon; i++, j += nwskip ){
    double val = 1.0;
    for ( int k = 0; k < nw; k++, j++ ){
      val -= xvals[j];
    }
    weight_infeas += val*val;
  }

  // Sum up the result from all processors
  double input[3];
  double result[3];
  input[0] = pos_result;
  input[1] = neg_result;
  input[2] = weight_infeas;
  MPI_Reduce(input, result, 3, MPI_DOUBLE, MPI_SUM, opt_root, comm);

  // Extract the result of the summation over all processors
  pos_result = result[0];
  neg_result = result[1];
  weight_infeas = result[2];
  
  // Compute the full merit function only on the root processor
  int rank = 0;
  MPI_Comm_rank(comm, &rank);
  
  double merit = 0.0;
  if (rank == opt_root){
    // Add the contribution from the slack variables
    for ( int i = 0; i < ncon; i++ ){
      if (s[i] > 1.0){
	pos_result += log(sk[i]);
      }
      else {
	neg_result += log(sk[i]);
      }
    }
    
    // Compute the infeasibility
    double infeas = 0.0;
    for ( int i = 0; i < ncon; i++ ){
      infeas += (c[i] - sk[i])*(c[i] - sk[i]);
    }
    infeas = sqrt(infeas) + sqrt(weight_infeas);

    // Add the contribution from the constraints
    merit = (fobj - barrier_param*(pos_result + neg_result) +
	     rho_penalty_search*infeas);
  }

  // Broadcast the result to all processors
  MPI_Bcast(&merit, 1, MPI_DOUBLE, opt_root, comm);

  return merit;
}

/*
  Find the minimum value of the penalty parameter which will guarantee
  that we have a descent direction. Then, using the new value of the
  penalty parameter, compute the value of the merit function and its
  derivative.

  output:
  merit:   the value of the merit function
  pmerit: the value of the derivative of the merit function
*/
void ParOpt::evalMeritInitDeriv( double max_x, 
				 double * _merit, double * _pmerit ){
  // Retrieve the values of the design variables, the design
  // variable step, and the lower/upper bounds
  double *xvals, *pxvals, *lbvals, *ubvals;
  x->getArray(&xvals);
  px->getArray(&pxvals);
  lb->getArray(&lbvals);
  ub->getArray(&ubvals);

  // Add the contribution from the lower/upper bounds. Note
  // that we keep track of the positive and negative contributions
  // separately to try to avoid issues with numerical cancellations. 
  // The difference is only taken at the end of the computation.
  double pos_result = 0.0, neg_result = 0.0;
  double pos_presult = 0.0, neg_presult = 0.0;
  
  for ( int i = 0; i < nvars; i++ ){
    if (xvals[i] - lbvals[i] > 1.0){ 
      pos_result += log(xvals[i] - lbvals[i]);
    }
    else {
      neg_result += log(xvals[i] - lbvals[i]);
    }

    if (ubvals[i] - xvals[i] > 1.0){
      pos_result += log(ubvals[i] - xvals[i]);
    }
    else {
      neg_result += log(ubvals[i] - xvals[i]);
    }

    if (pxvals[i] > 0.0){
      pos_presult += pxvals[i]/(xvals[i] - lbvals[i]);
      neg_presult -= pxvals[i]/(ubvals[i] - xvals[i]);
    }
    else {
      neg_presult += pxvals[i]/(xvals[i] - lbvals[i]);
      pos_presult -= pxvals[i]/(ubvals[i] - xvals[i]);
    }
  }

  // Compute the sum of the squares of the weighting infeasibility
  double weight_infeas = 0.0;
  for ( int i = 0, j = nwstart; i < nwcon; i++, j += nwskip ){
    double val = 1.0;
    for ( int k = 0; k < nw; k++, j++ ){
      val -= xvals[j];
    }
    weight_infeas += val*val;
  }

  // Sum up the result from all processors
  double input[5];
  double result[5];
  input[0] = pos_result;
  input[1] = neg_result;
  input[2] = pos_presult;
  input[3] = neg_presult;
  input[4] = weight_infeas;

  MPI_Reduce(input, result, 5, MPI_DOUBLE, MPI_SUM, opt_root, comm);

  // Extract the result of the summation over all processors
  pos_result = result[0];
  neg_result = result[1];
  pos_presult = result[2];
  neg_presult = result[3];
  weight_infeas = result[4];

  // Compute the projected derivative
  double proj = g->dot(px);
  
  // Perform the computations only on the root processor
  int rank = 0;
  MPI_Comm_rank(comm, &rank);

  // The values of the merit function and its derivative
  double merit = 0.0;
  double pmerit = 0.0;

  if (rank == opt_root){
    // Add the contribution from the slack variables
    for ( int i = 0; i < ncon; i++ ){
      if (s[i] > 1.0){
	pos_result += log(s[i]);
      }
      else {
	neg_result += log(s[i]);
      }
      
      if (ps[i] > 0.0){
	neg_presult += ps[i]/s[i];
      }
      else {
	neg_presult += ps[i]/s[i];
      }
    }
    
    // Compute the infeasibility
    double infeas = 0.0;
    for ( int i = 0; i < ncon; i++ ){
      infeas += (c[i] - s[i])*(c[i] - s[i]);
    }
    infeas = sqrt(infeas) + sqrt(weight_infeas);

    // Compute the numerator term
    double numer = proj - barrier_param*(pos_presult + neg_presult);
    
    // Compute the first guess for the new
    double rho_hat = 0.0;
    if (infeas > 0.0){
      rho_hat = numer/((1.0 - penalty_descent_fraction)*max_x*infeas);
    }

    // Set the penalty parameter to the smallest value
    // if it is greater than the old value
    if (rho_hat > rho_penalty_search){
      rho_penalty_search = rho_hat;
    }
    else {
      // Damp the value of the penalty parameter
      rho_penalty_search *= 0.5;
      if (rho_penalty_search < rho_hat){
	rho_penalty_search = rho_hat;
      }
    }
    
    // Now, evaluate the merit function and its derivative
    // based on the new value of the penalty parameter
    merit = (fobj - barrier_param*(pos_result + neg_result) + 
	     rho_penalty_search*infeas);
    pmerit = numer - rho_penalty_search*max_x*infeas;
  }

  input[0] = merit;
  input[1] = pmerit;
  input[2] = rho_penalty_search;

  // Broadcast the penalty parameter to all procs
  MPI_Bcast(input, 3, MPI_DOUBLE, opt_root, comm);

  *_merit = input[0];
  *_pmerit = input[1];
  rho_penalty_search = input[2];
}

/*
  Perform a backtracking line search from the current point along the
  specified direction. Note that this is a very simple line search
  without a second-order correction which may be required to alleviate
  the Maratos effect. (This should work regardless for compliance
  problems when the problem should be nearly convex.)

  input:
  alpha:  (in/out) the initial line search step length
  m0:     the merit function 
  dm0:    the projected derivative of the merit function along p

  returns: 
  fail:   did the line search find an acceptable point
*/
int ParOpt::lineSearch( double * _alpha, 
			double m0, double dm0 ){
  // Perform a backtracking line search until the sufficient decrease
  // conditions are satisfied 
  double alpha = *_alpha;
  int fail = 1;

  for ( int j = 0; j < max_line_iters; j++ ){
    // Set rx = x + alpha*px
    rx->copyValues(x);
    rx->axpy(alpha, px);

    // Set rs = s + alpha*ps
    for ( int i = 0; i < ncon; i++ ){
      rs[i] = s[i] + alpha*ps[i];
    }

    // Evaluate the objective and constraints at the new point
    int fail_obj = prob->evalObjCon(rx, &fobj, c);
    neval++;

    if (fail_obj){
      fprintf(stderr, 
	      "Evaluation failed during line search, trying new point\n");

      // Multiply alpha by 1/10 like SNOPT
      alpha *= 0.1;
      continue;
    }

    // Evaluate the merit function
    double merit = evalMeritFunc(rx, rs);

    // Check the sufficient decrease condition
    if (merit < m0 + armijio_constant*alpha*dm0){
      // We have successfully found a point
      fail = 0;
      break;
    }

    // Update the new value of alpha
    if (j < max_line_iters-1){
      if (use_backtracking_alpha){
	alpha = 0.5*alpha;
      }
      else {
	double alpha_new = -0.5*dm0*(alpha*alpha)/(merit - m0 - dm0*alpha);

	// Bound the new step length from below by 0.01
	if (alpha_new < 0.01*alpha){
	  alpha = 0.01*alpha;
	}
	else {
	  alpha = alpha_new;
	}
      }
    }
  }

  // Set the new values of the variables
  x->axpy(alpha, px);
  zw->axpy(alpha, pzw);
  zl->axpy(alpha, pzl);
  zu->axpy(alpha, pzu);
  
  for ( int i = 0; i < ncon; i++ ){
    s[i] += alpha*ps[i];
    z[i] += alpha*pz[i];
  }
  
  // Compute the negative gradient of the Lagrangian using the
  // old gradient information with the new multiplier estimates
  if (!sequential_linear_method){
    y_qn->copyValues(g);
    y_qn->scale(-1.0);
    for ( int i = 0; i < ncon; i++ ){
      y_qn->axpy(z[i], Ac[i]);
    }
  }

  // Evaluate the derivative
  int fail_gobj = prob->evalObjConGradient(rx, g, Ac);
  ngeval++;
  if (fail_gobj){
    fprintf(stderr, 
	    "Gradient evaluation failed at final line search\n");
  }

  // Add the new gradient of the Lagrangian with the new
  // multiplier estimates
  if (!sequential_linear_method){
    y_qn->axpy(1.0, g);
    for ( int i = 0; i < ncon; i++ ){
      y_qn->axpy(-z[i], Ac[i]);
    }
  }
  
  // Set the final value of alpha used in the line search
  // iteration
  *_alpha = alpha;

  return fail;
}

/*
  Perform the actual optimization. 

  This is the main function that performs the actual optimization.
  The optimization uses an interior-point method. The barrier
  parameter (mu/barrier_param) is controlled using a monotone approach
  where successive barrier problems are solved and the barrier
  parameter is subsequently reduced.

  The method uses a quasi-Newton method where the Hessian is
  approximated using a limited-memory BFGS approximation. The special
  structure of the Hessian approximation is used to compute the
  updates. This computation relies on there being relatively few dense
  global inequality constraints (e.g. < 100). 

  The code also has the capability to handle very sparse linear
  constraints with the special structure that the rows of the
  constraints are nearly orthogonal. This capability is still under
  development.
*/
int ParOpt::optimize( const char * checkpoint ){
  // Zero out the number of function/gradient evaluations
  neval = ngeval = 0;
  
  // Print out all the parameter values to the screen
  int rank;
  MPI_Comm_rank(comm, &rank);
  if (rank == opt_root){
    fprintf(outfp, "ParOpt: Parameter summary\n");
    fprintf(outfp, "%-30s %15d\n", "total variables", nvars_total);
    fprintf(outfp, "%-30s %15d\n", "constraints", ncon);
    fprintf(outfp, "%-30s %15d\n", "max_major_iters", max_major_iters);
    fprintf(outfp, "%-30s %15d\n", "init_starting_point", 
	    init_starting_point);
    fprintf(outfp, "%-30s %15g\n", "barrier_param", barrier_param);
    fprintf(outfp, "%-30s %15g\n", "abs_res_tol", abs_res_tol);
    fprintf(outfp, "%-30s %15d\n", "use_line_search", use_line_search);
    fprintf(outfp, "%-30s %15d\n", "use_backtracking_alpha", 
	    use_backtracking_alpha);
    fprintf(outfp, "%-30s %15d\n", "max_line_iters", max_line_iters);
    fprintf(outfp, "%-30s %15g\n", "penalty_descent_fraction", 
	    penalty_descent_fraction);
    fprintf(outfp, "%-30s %15g\n", "armijio_constant", armijio_constant);
    fprintf(outfp, "%-30s %15g\n", "monotone_barrier_fraction", 
	    monotone_barrier_fraction);
    fprintf(outfp, "%-30s %15g\n", "monotone_barrier_power", 
	    monotone_barrier_power);
    fprintf(outfp, "%-30s %15g\n", "min_fraction_to_boundary", 
	    min_fraction_to_boundary);
    fprintf(outfp, "%-30s %15d\n", "major_iter_step_check", 
	    major_iter_step_check);
<<<<<<< HEAD
    fprintf(outfp, "%-30s %15d\n", "write_output_frequency", 
	    write_output_frequency);
    fprintf(outfp, "%-30s %15d\n", "sequential_linear_method",
	    sequential_linear_method);
=======
    fprintf(outfp, "%-30s %15d\n", "hessian_reset_freq",
	    hessian_reset_freq);
>>>>>>> 22a1ed0a
  }

  // Evaluate the objective, constraint and their gradients at the
  // current values of the design variables
  int fail_obj = prob->evalObjCon(x, &fobj, c);
  neval++;
  if (fail_obj){
    fprintf(stderr, 
	    "Initial function and constraint evaluation failed\n");
    return fail_obj;
  }
  int fail_gobj = prob->evalObjConGradient(x, g, Ac);
  ngeval++;
  if (fail_gobj){
    fprintf(stderr, "Initial gradient evaluation failed\n");
    return fail_obj;
  }

  // Find an initial estimate of the Lagrange multipliers for the
  // inequality constraints
  if (init_starting_point){
    // Form the right-hand-side of the least squares eigenvalue
    // problem
    xtemp->copyValues(g);
    xtemp->axpy(-1.0, zl);
    xtemp->axpy(1.0, zu);

    for ( int i = 0; i < ncon; i++ ){
      z[i] = Ac[i]->dot(xtemp);
    }

    // Compute Dmat = A*A^{T}
    for ( int i = 0; i < ncon; i++ ){
      Ac[i]->mdot(Ac, ncon, &Dmat[i*ncon]);
    }

    // Compute the factorization of Dmat
    int info;
    LAPACKdgetrf(&ncon, &ncon, Dmat, &ncon, dpiv, &info);
    
    // Solve the linear system
    if (!info){
      int one = 1;
      LAPACKdgetrs("N", &ncon, &one, Dmat, &ncon, dpiv,
		   z, &ncon, &info);
    }
    else {
      // The system cannot be solved, just assign positive
      // initial multipliers
      for ( int i = 0; i < ncon; i++ ){
	z[i] = 1.0;
      }
    }

    // Keep the Lagrange multipliers if they are within 
    // a reasonable range and they are positive.
    for ( int i = 0; i < ncon; i++ ){
      if (z[i] < 0.01 || z[i] > 100.0){
	z[i] = 1.0;
      }
    }
  }

  // Keep track of whether the algorithm has converged
  int converged = 0;  

  // Store the previous steps in the x/z directions for
  // the purposes of printing them out on the screen
  double alpha_xprev = 0.0;
  double alpha_zprev = 0.0;

  // Keep track of the projected merit function derivative
  double dm0_prev = 0.0;

  // Information about what happened on the previous major iteration
  char info[64];
  info[0] = '\0';

  for ( int k = 0; k < max_major_iters; k++ ){
<<<<<<< HEAD
=======
    if (k > 0 && k % hessian_reset_freq == 0){
      qn->reset();
    }

>>>>>>> 22a1ed0a
    // Print out the current solution progress using the 
    // hook in the problem definition
    if (k % write_output_frequency == 0){
      if (checkpoint){
	// Write the checkpoint file, if it fails once, set
	// the file pointer to null so it won't print again
	if (writeSolutionFile(checkpoint)){
	  checkpoint = NULL;
	}
      }

      prob->writeOutput(k, x);
    }

    // Compute the complementarity
    double comp = computeComp();
    
    // Compute the residual of the KKT system 
    double max_prime, max_dual, max_infeas;
    computeKKTRes(&max_prime, &max_dual, &max_infeas);

    // Print all the information we can to the screen...
    int rank;
    MPI_Comm_rank(comm, &rank);
    if (rank == opt_root){
      if (k % 10 == 0){
	fprintf(outfp, "\n%4s %4s %4s %7s %7s %12s \
%7s %7s %7s %7s %7s %8s %7s info\n",
		"iter", "nobj", "ngrd", "alphx", "alphz", 
		"fobj", "|opt|", "|infes|", "|dual|", "mu", 
		"comp", "dmerit", "rho");
      }

      if (k == 0){
	fprintf(outfp, "%4d %4d %4d %7s %7s %12.5e \
%7.1e %7.1e %7.1e %7.1e %7.1e %8s %7s %s\n",
		k, neval, ngeval, " ", " ",
		fobj, max_prime, max_infeas, max_dual, 
		barrier_param, comp, " ", " ", info);
      }
      else {
	fprintf(outfp, "%4d %4d %4d %7.1e %7.1e %12.5e \
%7.1e %7.1e %7.1e %7.1e %7.1e %8.1e %7.1e %s\n",
	       k, neval, ngeval, alpha_xprev, alpha_zprev,
	       fobj, max_prime, max_infeas, max_dual, 
		barrier_param, comp, dm0_prev, rho_penalty_search, info);
      }
      
      if (k % write_output_frequency == 0){
	fflush(outfp);
      }
    }

    // Compute the norm of the residuals
    double res_norm = max_prime;
    if (max_dual > res_norm){ res_norm = max_dual; }
    if (max_infeas > res_norm){ res_norm = max_infeas; }

    // Check for convergence
    if (res_norm < abs_res_tol && 
	barrier_param < 0.1*abs_res_tol){
      converged = 1;
      break;
    }

    // Determine if the residual norm has been reduced
    // sufficiently in order to switch to a new barrier
    // problem
    if (res_norm < 10.0*barrier_param){
      // Record the value of the old barrier function
      double mu_old = barrier_param;

      // Compute the new barrier parameter: It is either:
      // 1. A fixed fraction of the old value
      // 2. A function mu**exp for some exp > 1.0
      // Point 2 ensures superlinear convergence (eventually)
      double mu_frac = monotone_barrier_fraction*barrier_param;
      double mu_pow = pow(barrier_param, monotone_barrier_power);

      barrier_param = mu_frac;
      if (mu_pow < mu_frac){
	barrier_param = mu_pow;
      }

      // Now, that we have adjusted the barrier parameter, we have
      // to modify the residuals to match
      for ( int i = 0; i < ncon; i++ ){
	rs[i] -= (mu_old - barrier_param);
      }

      double *rzlvals, *rzuvals;
      rzl->getArray(&rzlvals);
      rzu->getArray(&rzuvals);
      
      for ( int i = 0; i < nvars; i++ ){
	rzlvals[i] -= (mu_old - barrier_param);
	rzuvals[i] -= (mu_old - barrier_param);
      }

      // Reset the penalty parameter to zero
      rho_penalty_search = 0.0;
    }

    // Set up the KKT diagonal system
    setUpKKTDiagSystem();

    // Set up the full KKT system
    setUpKKTSystem();

    // Solve for the KKT step
    computeKKTStep();

    // Check the KKT step
    if (k == major_iter_step_check){
      checkKKTStep();
    }

    // Compute the maximum permitted line search lengths
    double tau = min_fraction_to_boundary;
    double tau_mu = 1.0 - barrier_param;
    if (tau_mu >= tau){
      tau = tau_mu;
    } 

    double max_x = 1.0, max_z = 1.0;
    computeMaxStep(tau, &max_x, &max_z);

    // Bound the difference between the step lengths. This code
    // cuts off the difference between the step lengths by a bound.
    double max_bnd = 1e2;
    if (max_x > max_z){
      if (max_x > max_bnd*max_z){
	max_x = max_bnd*max_z;
      }
      else if (max_x < max_z/max_bnd){
	max_x = max_z/max_bnd;
      }
    }
    else {
      if (max_z > max_bnd*max_x){
	max_z = max_bnd*max_x;
      }
      else if (max_z < max_x/max_bnd){
	max_z = max_x/max_bnd;
      }
    }
    
    // As a last check, compute the complementarity at
    // the full step length. If the complementarity increases,
    // use equal step lengths.
    double comp_new = computeCompStep(max_x, max_z);
    if (comp_new > comp){
      if (max_x > max_z){
	max_x = max_z;
      }
      else {
	max_z = max_x;
      }
    }

    // Scale the steps by the maximum permissible step lengths
    px->scale(max_x);
    pzw->scale(max_z);
    pzl->scale(max_z);
    pzu->scale(max_z);

    for ( int i = 0; i < ncon; i++ ){
      ps[i] *= max_x;
      pz[i] *= max_z;
    }

    // Store the design variable locations for the 
    // Hessian update. The gradient difference update
    // is done after the step has been selected, but
    // before the new gradient is evaluated (so we 
    // have the new multipliers)
    s_qn->copyValues(x);
    s_qn->scale(-1.0);

    // Keep track of the step length size
    double alpha = 1.0;
    int line_fail = 0;

    if (use_line_search){
      // Compute the initial value of the merit function and its
      // derivative and a new value for the penalty parameter
      double m0, dm0;
      evalMeritInitDeriv(max_x, &m0, &dm0);
      
      // The directional derivative is so small that we apply the
      // full step, regardless
      if (dm0 > -abs_res_tol*abs_res_tol){
	// Apply the full step
	alpha = 1.0;
	x->axpy(alpha, px);
	zw->axpy(alpha, pzw);
	zl->axpy(alpha, pzl);
	zu->axpy(alpha, pzu);
	
	for ( int i = 0; i < ncon; i++ ){
	  s[i] += alpha*ps[i];
	  z[i] += alpha*pz[i];
	}
	
	// Compute the negative gradient of the Lagrangian using the
	// old gradient information with the new multiplier estimates
	if (!sequential_linear_method){
	  y_qn->copyValues(g);
	  y_qn->scale(-1.0);
	  for ( int i = 0; i < ncon; i++ ){
	    y_qn->axpy(z[i], Ac[i]);
	  }
	}

	// Evaluate the objective, constraint and their gradients at the
	// current values of the design variables
	int fail_obj = prob->evalObjCon(x, &fobj, c);
	neval++;
	if (fail_obj){
	  fprintf(stderr, "Function and constraint evaluation failed\n");
	  return fail_obj;
	}
	int fail_gobj = prob->evalObjConGradient(x, g, Ac);
	ngeval++;
	if (fail_gobj){
	  fprintf(stderr, "Gradient evaluation failed\n");
	  return fail_obj;
	}

	// Add the new gradient of the Lagrangian with the new
	// multiplier estimates	
	if (!sequential_linear_method){
	  y_qn->axpy(1.0, g);
	  for ( int i = 0; i < ncon; i++ ){
	    y_qn->axpy(-z[i], Ac[i]);
	  }
	}
      }
      else {
	// Perform the line search
	line_fail = lineSearch(&alpha, m0, dm0);
      }

      // Store the previous merit function derivative
      dm0_prev = dm0;
    }
    else {
      // Apply the full step
      x->axpy(alpha, px);
      zw->axpy(alpha, pzw);
      zl->axpy(alpha, pzl);
      zu->axpy(alpha, pzu);

      for ( int i = 0; i < ncon; i++ ){
	s[i] += alpha*ps[i];
	z[i] += alpha*pz[i];
      }
 
      // Compute the negative gradient of the Lagrangian using the
      // old gradient information with the new multiplier estimates
      if (!sequential_linear_method){
	y_qn->copyValues(g);
	y_qn->scale(-1.0);
	for ( int i = 0; i < ncon; i++ ){
	  y_qn->axpy(z[i], Ac[i]);
	}
      }

      // Evaluate the objective, constraint and their gradients at the
      // current values of the design variables
      int fail_obj = prob->evalObjCon(x, &fobj, c);
      neval++;
      if (fail_obj){
	fprintf(stderr, "Function and constraint evaluation failed\n");
	return fail_obj;
      }
      int fail_gobj = prob->evalObjConGradient(x, g, Ac);
      ngeval++;
      if (fail_gobj){
	fprintf(stderr, "Gradient evaluation failed\n");
	return fail_obj;
      }

      // Add the new gradient of the Lagrangian with the new
      // multiplier estimates to complete the y-update step  
      if (!sequential_linear_method){
	y_qn->axpy(1.0, g);
	for ( int i = 0; i < ncon; i++ ){
	  y_qn->axpy(-z[i], Ac[i]);
	}
      }
    }

    // Complete the updated step
    if (!sequential_linear_method){
      s_qn->axpy(1.0, x);
    }

    // Store the steps in x/z for printing later
    alpha_xprev = alpha*max_x;
    alpha_zprev = alpha*max_z;

    // Compute the Quasi-Newton update
    int up_type = 0;
    if (!sequential_linear_method && !line_fail){
      up_type = qn->update(s_qn, y_qn);
    }

    // Create a string to print to the screen
    if (rank == opt_root){
      // The string of unforseen events
      info[0] = '\0';
      if (up_type == 1){ 
	// Damped BFGS update
	sprintf(info, "%s ", "dH");
      }
      if (line_fail){
	// Line search failure
	sprintf(info, "%s%s ", info, "LF");
      }
      if (dm0_prev > -abs_res_tol*abs_res_tol){
	// Skip the line search b/c descent direction is not 
	// sufficiently descent-y
	sprintf(info, "%s%s ", info, "sk");
      }
      if (comp_new > comp){
	// The step lengths are equal due to an increase in the
	// the complementarity at the new step
	sprintf(info, "%s%s ", info, "ceq");
      }
    }
  }

  // Success - we completed the optimization
  return 0; 
}

/*
  Check that the gradients match along a projected direction.
*/
void ParOpt::checkGradients( double dh ){
  // Evaluate the objective/constraint and gradients
  prob->evalObjCon(x, &fobj, c);
  prob->evalObjConGradient(x, g, Ac);

  double *pxvals, *gvals;
  px->getArray(&pxvals);
  g->getArray(&gvals);
  
  for ( int i = 0; i < nvars; i++ ){
    if (gvals[i] >= 0.0){
      pxvals[i] = 1.0;
    }
    else {
      pxvals[i] = -1.0;
    }
  }
  
  xtemp->copyValues(x);
  xtemp->axpy(dh, px);

  // Evaluate the objective/constraints
  double fobj2;
  prob->evalObjCon(xtemp, &fobj2, rc);

  // Compute the projected derivative
  double pobj = g->dot(px);
  double pfd = (fobj2 - fobj)/dh;

  // rs = Ac*px
  px->mdot(Ac, ncon, rs);

  // Print out the results on the root processor
  int rank;
  MPI_Comm_rank(comm, &rank);

  if (rank == opt_root){
    printf("Objective gradient test\n");
    printf("Objective FD: %15.8e  Actual: %15.8e  Err: %8.2e  Rel err: %8.2e\n",
	   pfd, pobj, fabs(pobj - pfd), fabs((pobj - pfd)/pfd));

    printf("\nConstraint gradient test\n");
    for ( int i = 0; i < ncon; i++ ){
      double fd = (rc[i] - c[i])/dh;
      printf("Con[%3d]  FD: %15.8e  Actual: %15.8e  Err: %8.2e  Rel err: %8.2e\n",
	     i, fd, rs[i], fabs(fd - rs[i]), fabs((fd - rs[i])/fd));
    }
  }
}

/*
  Check that the step is correct. This code computes the maximum
  component of the following residual equations and prints out the
  result to the screen:
  
  H*px - Ac^{T}*pz - pzl + pzu + (g - Ac^{T}*z - zl + zu) = 0
  A*px - ps + (c - s) = 0
  z*ps + s*pz + (z*s - mu) = 0
  zl*px + (x - lb)*pzl + (zl*(x - lb) - mu) = 0
  zu*px + (ub - x)*pzu + (zu*(ub - x) - mu) = 0
*/
void ParOpt::checkKKTStep(){
  // Retrieve the values of the design variables, lower/upper bounds
  // and the corresponding lagrange multipliers
  double *xvals, *lbvals, *ubvals, *zlvals, *zuvals;
  x->getArray(&xvals);
  lb->getArray(&lbvals);
  ub->getArray(&ubvals);
  zl->getArray(&zlvals);
  zu->getArray(&zuvals);

  // Retrieve the values of the steps
  double *pxvals, *pzlvals, *pzuvals;
  px->getArray(&pxvals);
  pzl->getArray(&pzlvals);
  pzu->getArray(&pzuvals);

  int rank;
  MPI_Comm_rank(comm, &rank);
  if (rank == opt_root){
    printf("Residual step check:\n");
  }

  // Check the first residual equation
  if (!sequential_linear_method){
    qn->mult(px, rx);
  }
  for ( int i = 0; i < ncon; i++ ){
    rx->axpy(-pz[i], Ac[i]);
  }
  rx->axpy(-1.0, pzl);
  rx->axpy(1.0, pzu);
  rx->axpy(1.0, g);
  for ( int i = 0; i < ncon; i++ ){
    rx->axpy(-z[i], Ac[i]);
  }
  rx->axpy(-1.0, zl);
  rx->axpy(1.0, zu);

  if (nwcon > 0){
    double *rxvals, *pzwvals, *zwvals;
    rx->getArray(&rxvals);
    zw->getArray(&zwvals);
    pzw->getArray(&pzwvals);
    for ( int i = 0, j = nwstart; i < nwcon; i++, j += nwskip ){
      for ( int k = 0; k < nw; k++, j++ ){
	rxvals[j] -= (pzwvals[i] + zwvals[i]);
      }
    }
  }

  double max_val = rx->maxabs();
  
  if (rank == opt_root){
    printf("max |H*px - Ac^{T}*pz - Aw^{T}*pzw - pzl + pzu + \
(g - Ac^{T}*z - Aw^{T}*zw - zl + zu)|: %10.4e\n", max_val);
  }
  
  max_val = 0.0;
  if (nwcon > 0){
    double *xvals, *pxvals; 
    x->getArray(&xvals);
    px->getArray(&pxvals);

    for ( int i = 0, j = nwstart; i < nwcon; i++, j += nwskip ){
      double val = 1.0;
      for ( int k = 0; k < nw; k++, j++ ){
	val -= xvals[j] + pxvals[j];
      }
      if (fabs(val) > max_val){
	max_val = val;
      }      
    }
  } 
  MPI_Allreduce(MPI_IN_PLACE, &max_val, 1, MPI_DOUBLE, MPI_MAX, comm);
  if (rank == opt_root){
    printf("max |Aw*(x + px) + e|: %10.4e\n", max_val);
  }

  // Find the maximum value of the residual equations
  // for the constraints
  max_val = 0.0;
  px->mdot(Ac, ncon, rc);
  for ( int i = 0; i < ncon; i++ ){
    double val = rc[i] - ps[i] + (c[i] - s[i]);
    if (fabs(val) > max_val){
      max_val = fabs(val);
    }
  }
  if (rank == opt_root){
    printf("max |A*px - ps + (c - s)|: %10.4e\n", max_val);
  }

  // Find the maximum value of the residual equations for
  // the dual slack variables
  max_val = 0.0;
  for ( int i = 0; i < ncon; i++ ){
    double val = z[i]*ps[i] + s[i]*pz[i] + (z[i]*s[i] - barrier_param);
    if (fabs(val) > max_val){
      max_val = fabs(val);
    }
  }
  if (rank == opt_root){
    printf("max |z*ps + s*pz + (z*s - mu)|: %10.4e\n", max_val);
  }

  // Find the maximum of the residual equations for the
  // lower-bound dual variables
  max_val = 0.0;
  for ( int i = 0; i < nvars; i++ ){
    double val = (zlvals[i]*pxvals[i] + (xvals[i] - lbvals[i])*pzlvals[i] +
		  (zlvals[i]*(xvals[i] - lbvals[i]) - barrier_param));
    if (fabs(val) > max_val){
      max_val = fabs(val);
    }
  }
  MPI_Allreduce(MPI_IN_PLACE, &max_val, 1, MPI_DOUBLE, MPI_MAX, comm);
  if (rank == opt_root){
    printf("max |Zl*px + (X - LB)*pzl + (Zl*(x - lb) - mu)|: %10.4e\n", 
	   max_val);
  }

  // Find the maximum value of the residual equations for the
  // upper-bound dual variables
  max_val = 0.0;
  for ( int i = 0; i < nvars; i++ ){
    double val = (-zuvals[i]*pxvals[i] + (ubvals[i] - xvals[i])*pzuvals[i] +
		  (zuvals[i]*(ubvals[i] - xvals[i]) - barrier_param));
    if (fabs(val) > max_val){
      max_val = fabs(val);
    }
  }
  MPI_Allreduce(MPI_IN_PLACE, &max_val, 1, MPI_DOUBLE, MPI_MAX, comm);
  if (rank == opt_root){
    printf("max |-Zu*px + (UB - X)*pzu + (Zu*(ub - x) - mu)|: %10.4e\n", 
	   max_val);
  }
}<|MERGE_RESOLUTION|>--- conflicted
+++ resolved
@@ -214,11 +214,7 @@
   min_fraction_to_boundary = 0.95;
   write_output_frequency = 10;
   major_iter_step_check = -1;
-<<<<<<< HEAD
   sequential_linear_method = 0;
-=======
-  hessian_reset_freq = 100000000;
->>>>>>> 22a1ed0a
 
   // By default, set the file pointer to stdout
   outfp = stdout;
@@ -2230,15 +2226,10 @@
 	    min_fraction_to_boundary);
     fprintf(outfp, "%-30s %15d\n", "major_iter_step_check", 
 	    major_iter_step_check);
-<<<<<<< HEAD
     fprintf(outfp, "%-30s %15d\n", "write_output_frequency", 
 	    write_output_frequency);
     fprintf(outfp, "%-30s %15d\n", "sequential_linear_method",
 	    sequential_linear_method);
-=======
-    fprintf(outfp, "%-30s %15d\n", "hessian_reset_freq",
-	    hessian_reset_freq);
->>>>>>> 22a1ed0a
   }
 
   // Evaluate the objective, constraint and their gradients at the
@@ -2318,13 +2309,10 @@
   info[0] = '\0';
 
   for ( int k = 0; k < max_major_iters; k++ ){
-<<<<<<< HEAD
-=======
     if (k > 0 && k % hessian_reset_freq == 0){
       qn->reset();
     }
 
->>>>>>> 22a1ed0a
     // Print out the current solution progress using the 
     // hook in the problem definition
     if (k % write_output_frequency == 0){
